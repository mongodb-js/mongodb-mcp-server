--- conflicted
+++ resolved
@@ -18,12 +18,9 @@
       "request": "launch",
       "name": "Launch Program",
       "skipFiles": ["<node_internals>/**"],
-<<<<<<< HEAD
       "program": "${workspaceFolder}/dist/esm/index.js",
-=======
       "runtimeExecutable": "npm",
       "runtimeArgs": ["start"],
->>>>>>> 42837a41
       "preLaunchTask": "tsc: build - tsconfig.build.json",
       "outFiles": ["${workspaceFolder}/dist/**/*.js"]
     }
