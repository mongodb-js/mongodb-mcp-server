--- conflicted
+++ resolved
@@ -1,12 +1,3 @@
-<<<<<<< HEAD
-=======
-<<<<<<< HEAD
-
-# atlas-mcp-server
-
-# TBD
-
->>>>>>> 7a50dcbe
 # Atlas MCP Server PoC
 
 A Model Context Protocol server for interacting with MongoDB Atlas.
