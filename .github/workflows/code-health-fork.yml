--- conflicted
+++ resolved
@@ -36,7 +36,6 @@
         run: npm ci
       - name: Run tests
         run: npm test
-<<<<<<< HEAD
   run-atlas-local-tests:
     name: Run Atlas Local tests
     if: github.event.pull_request.user.login == 'dependabot[bot]'
@@ -45,14 +44,6 @@
       - uses: GitHubSecurityLab/actions-permissions/monitor@v1
       - uses: actions/checkout@v5
       - uses: actions/setup-node@v4
-=======
-        env:
-          SKIP_ATLAS_TESTS: "true"
-          SKIP_ATLAS_LOCAL_TESTS: "true"
-      - name: Upload test results
-        if: always() && matrix.os == 'ubuntu-latest'
-        uses: actions/upload-artifact@v5
->>>>>>> 2a499f4f
         with:
           node-version-file: package.json
           cache: "npm"
