--- conflicted
+++ resolved
@@ -60,11 +60,6 @@
   "dependencies": {
     "@mongodb-js/devtools-connect": "^3.7.2",
     "@mongosh/service-provider-node-driver": "^3.6.0",
-<<<<<<< HEAD
-    "@napi-rs/keyring": "^1.1.6",
-=======
-    "@types/express": "^5.0.1",
->>>>>>> 0becdaa4
     "bson": "^6.10.3",
     "mongodb": "^6.15.0",
     "mongodb-log-writer": "^2.4.1",
