--- conflicted
+++ resolved
@@ -1,7 +1,6 @@
 {
   "name": "mongodb-mcp-server",
   "description": "MongoDB Model Context Protocol Server",
-<<<<<<< HEAD
   "version": "0.1.3",
   "type": "module",
   "exports": {
@@ -18,10 +17,6 @@
   },
   "main": "./dist/cjs/lib.js",
   "types": "./dist/cjs/lib.d.ts",
-=======
-  "version": "0.2.0",
-  "main": "dist/index.js",
->>>>>>> 42837a41
   "author": "MongoDB <info@mongodb.com>",
   "homepage": "https://github.com/mongodb-js/mongodb-mcp-server",
   "repository": {
