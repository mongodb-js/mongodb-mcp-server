{
  "name": "mongodb-mcp-server",
  "version": "0.0.0",
  "main": "dist/index.js",
  "type": "module",
  "scripts": {
    "prepare": "npm run build",
    "build:clean": "rm -rf dist",
    "build:compile": "tsc",
    "build:addshebang": "echo '#!/usr/bin/env node' > dist/index2.js && cat dist/index.js >> dist/index2.js && mv dist/index2.js dist/index.js",
    "build:chmod": "chmod +x dist/index.js",
    "build": "npm run build:clean && npm run build:compile && npm run build:addshebang && npm run build:chmod",
    "inspect": "npm run build && mcp-inspector -- dist/index.js",
    "prettier": "prettier",
    "check": "npm run check:lint && npm run check:format",
    "check:lint": "eslint .",
<<<<<<< HEAD
    "check:format": "npm run prettier -c .",
    "reformat": "npm run prettier -- --write . && npm run check:lint -- --fix"
=======
    "check:format": "prettier -c .",
    "reformat": "prettier --write ."
>>>>>>> f1f08d47
  },
  "license": "Apache-2.0",
  "devDependencies": {
    "@eslint/js": "^9.24.0",
    "@modelcontextprotocol/inspector": "^0.8.2",
    "@modelcontextprotocol/sdk": "^1.8.0",
    "@types/node": "^22.14.0",
    "@types/simple-oauth2": "^5.0.7",
    "eslint": "^9.24.0",
    "eslint-config-prettier": "^10.1.1",
    "globals": "^16.0.0",
    "prettier": "^3.5.3",
    "typescript": "^5.8.2",
    "typescript-eslint": "^8.29.1",
    "zod": "^3.24.2"
  },
  "dependencies": {
    "@types/express": "^5.0.1"
  },
  "engines": {
    "node": ">=23.0.0"
  }
}<|MERGE_RESOLUTION|>--- conflicted
+++ resolved
@@ -14,13 +14,8 @@
     "prettier": "prettier",
     "check": "npm run check:lint && npm run check:format",
     "check:lint": "eslint .",
-<<<<<<< HEAD
-    "check:format": "npm run prettier -c .",
-    "reformat": "npm run prettier -- --write . && npm run check:lint -- --fix"
-=======
     "check:format": "prettier -c .",
     "reformat": "prettier --write ."
->>>>>>> f1f08d47
   },
   "license": "Apache-2.0",
   "devDependencies": {
