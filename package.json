{
  "name": "mongodb-mcp-server",
  "description": "MongoDB Model Context Protocol Server",
  "version": "1.0.1",
  "type": "module",
  "exports": {
    ".": {
      "import": {
        "types": "./dist/esm/lib.d.ts",
        "default": "./dist/esm/lib.js"
      },
      "require": {
        "types": "./dist/cjs/lib.d.ts",
        "default": "./dist/cjs/lib.js"
      }
    }
  },
  "main": "./dist/cjs/lib.js",
  "types": "./dist/cjs/lib.d.ts",
  "author": "MongoDB <info@mongodb.com>",
  "homepage": "https://github.com/mongodb-js/mongodb-mcp-server",
  "repository": {
    "url": "https://github.com/mongodb-js/mongodb-mcp-server.git"
  },
  "bin": {
    "mongodb-mcp-server": "dist/esm/index.js"
  },
  "publishConfig": {
    "access": "public"
  },
  "files": [
    "dist"
  ],
  "scripts": {
    "start": "node dist/index.js --transport http --loggers stderr mcp",
    "start:stdio": "node dist/index.js --transport stdio --loggers stderr mcp",
    "prepare": "npm run build",
    "build:clean": "rm -rf dist",
    "build:update-package-version": "tsx scripts/updatePackageVersion.ts",
    "build:esm": "tsc --project tsconfig.esm.json",
    "build:cjs": "tsc --project tsconfig.cjs.json",
    "build:universal-package": "tsx scripts/createUniversalPackage.ts",
    "build:chmod": "chmod +x dist/esm/index.js",
    "build": "npm run build:clean && npm run build:esm && npm run build:cjs && npm run build:universal-package && npm run build:chmod",
    "inspect": "npm run build && mcp-inspector -- dist/esm/index.js",
    "prettier": "prettier",
    "check": "npm run build && npm run check:types && npm run check:lint && npm run check:format && npm run check:dependencies",
    "check:lint": "eslint .",
    "check:dependencies": "knip --strict",
    "check:format": "prettier -c .",
    "check:types": "tsc --noEmit --project tsconfig.json",
    "fix": "npm run fix:lint && npm run reformat",
    "fix:lint": "eslint . --fix",
    "reformat": "prettier --write .",
    "generate": "./scripts/generate.sh",
    "test": "vitest --project eslint-rules --project unit-and-integration --coverage",
    "pretest:accuracy": "npm run build",
    "test:accuracy": "sh ./scripts/accuracy/runAccuracyTests.sh"
  },
  "license": "Apache-2.0",
  "devDependencies": {
    "@ai-sdk/azure": "^1.3.24",
    "@ai-sdk/google": "^1.2.22",
    "@ai-sdk/openai": "^1.3.23",
    "@eslint/js": "^9.34.0",
    "@modelcontextprotocol/inspector": "^0.16.5",
    "@mongodb-js/oidc-mock-provider": "^0.11.3",
    "@redocly/cli": "^2.0.8",
    "@types/express": "^5.0.3",
    "@types/node": "^24.5.2",
    "@types/proper-lockfile": "^4.1.4",
    "@types/semver": "^7.7.0",
    "@types/yargs-parser": "^21.0.3",
    "@typescript-eslint/parser": "^8.44.0",
    "@vitest/coverage-v8": "^3.2.4",
    "@vitest/eslint-plugin": "^1.3.4",
    "ai": "^4.3.17",
    "duplexpair": "^1.0.2",
    "eslint": "^9.34.0",
    "eslint-config-prettier": "^10.1.8",
    "eslint-plugin-prettier": "^5.5.4",
    "globals": "^16.3.0",
    "knip": "^5.63.1",
    "mongodb": "^6.19.0",
    "mongodb-runner": "^5.9.2",
    "ollama-ai-provider": "^1.2.0",
    "openapi-types": "^12.1.3",
    "openapi-typescript": "^7.9.1",
    "prettier": "^3.6.2",
    "proper-lockfile": "^4.1.2",
    "semver": "^7.7.2",
    "simple-git": "^3.28.0",
    "tsx": "^4.20.5",
    "typescript": "^5.9.2",
    "typescript-eslint": "^8.41.0",
<<<<<<< HEAD
    "uuid": "^11.1.0",
    "vitest": "^3.2.4"
=======
    "uuid": "^13.0.0",
    "vitest": "^3.2.4",
    "yaml": "^2.8.1"
>>>>>>> 4c220591
  },
  "dependencies": {
    "@modelcontextprotocol/sdk": "^1.17.4",
    "@mongodb-js/device-id": "^0.3.1",
    "@mongodb-js/devtools-proxy-support": "^0.5.2",
    "@mongosh/arg-parser": "^3.14.0",
    "@mongosh/service-provider-node-driver": "~3.12.0",
    "bson": "^6.10.4",
    "express": "^5.1.0",
    "lru-cache": "^11.1.0",
    "mongodb-connection-string-url": "^3.0.2",
    "mongodb-log-writer": "^2.4.1",
    "mongodb-redact": "^1.2.0",
    "mongodb-schema": "^12.6.2",
    "node-fetch": "^3.3.2",
    "node-machine-id": "1.1.12",
    "oauth4webapi": "^3.8.0",
    "openapi-fetch": "^0.14.0",
    "ts-levenshtein": "^1.0.7",
    "yargs-parser": "^22.0.0",
    "zod": "^3.25.76"
  },
  "engines": {
    "node": "^20.19.0 || ^22.12.0 || >= 23.0.0"
  },
  "optionalDependencies": {
    "kerberos": "^2.2.2"
  }
}<|MERGE_RESOLUTION|>--- conflicted
+++ resolved
@@ -93,14 +93,8 @@
     "tsx": "^4.20.5",
     "typescript": "^5.9.2",
     "typescript-eslint": "^8.41.0",
-<<<<<<< HEAD
-    "uuid": "^11.1.0",
+    "uuid": "^13.0.0",
     "vitest": "^3.2.4"
-=======
-    "uuid": "^13.0.0",
-    "vitest": "^3.2.4",
-    "yaml": "^2.8.1"
->>>>>>> 4c220591
   },
   "dependencies": {
     "@modelcontextprotocol/sdk": "^1.17.4",
