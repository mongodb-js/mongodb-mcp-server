--- conflicted
+++ resolved
@@ -22,6 +22,7 @@
         files,
         rules: {
             "@typescript-eslint/switch-exhaustiveness-check": "error",
+            "@typescript-eslint/no-non-null-assertion": "error",
         },
     },
     // Ignore features specific to TypeScript resolved rules
@@ -31,14 +32,4 @@
     }),
     globalIgnores(["node_modules", "dist", "src/common/atlas/openapi.d.ts"]),
     eslintConfigPrettier,
-<<<<<<< HEAD
-    {
-        files: ["src/**/*.ts"],
-        rules: {
-            "@typescript-eslint/no-non-null-assertion": "error",
-        },
-    },
-    globalIgnores(["node_modules", "dist"]),
-=======
->>>>>>> 0f032889
 ]);