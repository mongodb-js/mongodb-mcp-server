--- conflicted
+++ resolved
@@ -219,11 +219,7 @@
         version: 2.3.0(rollup@4.53.3)(vite@5.4.21(@types/node@24.10.1))
       vitest:
         specifier: ^3.2.4
-<<<<<<< HEAD
-        version: 3.2.4(@types/node@24.10.1)(jiti@2.6.1)(tsx@4.20.6)(yaml@2.8.1)
-=======
         version: 3.2.4(@types/node@24.10.1)(jiti@2.6.1)(tsx@4.20.6)(yaml@2.8.2)
->>>>>>> 0db09d93
     optionalDependencies:
       '@mongodb-js/atlas-local':
         specifier: ^1.1.0
@@ -7608,7 +7604,6 @@
 
   '@vercel/oidc@3.0.5': {}
 
-<<<<<<< HEAD
   '@vitejs/plugin-react@5.1.1(vite@5.4.21(@types/node@24.10.1))':
     dependencies:
       '@babel/core': 7.28.5
@@ -7621,10 +7616,7 @@
     transitivePeerDependencies:
       - supports-color
 
-  '@vitest/coverage-v8@3.2.4(vitest@3.2.4(@types/node@24.10.1)(jiti@2.6.1)(tsx@4.20.6)(yaml@2.8.1))':
-=======
   '@vitest/coverage-v8@3.2.4(vitest@3.2.4(@types/node@24.10.1)(jiti@2.6.1)(tsx@4.20.6)(yaml@2.8.2))':
->>>>>>> 0db09d93
     dependencies:
       '@ampproject/remapping': 2.3.0
       '@bcoe/v8-coverage': 1.0.2
@@ -11327,7 +11319,6 @@
       - tsx
       - yaml
 
-<<<<<<< HEAD
   vite-plugin-node-polyfills@0.24.0(rollup@4.53.3)(vite@5.4.21(@types/node@24.10.1)):
     dependencies:
       '@rollup/plugin-inject': 5.0.5(rollup@4.53.3)
@@ -11351,10 +11342,7 @@
       '@types/node': 24.10.1
       fsevents: 2.3.3
 
-  vite@7.2.4(@types/node@24.10.1)(jiti@2.6.1)(tsx@4.20.6)(yaml@2.8.1):
-=======
   vite@7.2.4(@types/node@24.10.1)(jiti@2.6.1)(tsx@4.20.6)(yaml@2.8.2):
->>>>>>> 0db09d93
     dependencies:
       esbuild: 0.25.12
       fdir: 6.5.0(picomatch@4.0.3)
