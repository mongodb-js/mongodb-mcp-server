--- conflicted
+++ resolved
@@ -24,13 +24,10 @@
         "listClusters",
         "createCluster",
         "listClustersForAllProjects",
-<<<<<<< HEAD
         "createDatabaseUser",
         "listDatabaseUsers",
-=======
         "listProjectIpAccessLists",
         "createProjectIpAccessList",
->>>>>>> 27bc07b3
     ];
 
     const filteredPaths = {};
