--- conflicted
+++ resolved
@@ -9,17 +9,8 @@
 
 export class State {
     private entry = new AsyncEntry("mongodb-mcp", "credentials");
-<<<<<<< HEAD
-    public credentials: Credentials = {
-        auth: {
-            status: "not_auth",
-        },
-    };
-    public serviceProvider?: NodeDriverServiceProvider;
-=======
     credentials: Credentials = {};
     serviceProvider?: NodeDriverServiceProvider;
->>>>>>> 9e09c1ee
 
     public async persistCredentials(): Promise<void> {
         await this.entry.setPassword(JSON.stringify(this.credentials));
