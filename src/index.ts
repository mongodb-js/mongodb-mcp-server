#!/usr/bin/env node

import logger, { LogId } from "./logger.js";
import { McpServer } from "@modelcontextprotocol/sdk/server/mcp.js";
import express from "express";
import { randomUUID } from "node:crypto";
import { StreamableHTTPServerTransport } from "@modelcontextprotocol/sdk/server/streamableHttp.js";
import { isInitializeRequest } from "@modelcontextprotocol/sdk/types.js";
import { config } from "./config.js";
import { Session } from "./session.js";
import { Server } from "./server.js";
import { packageInfo } from "./helpers/packageInfo.js";
import { Telemetry } from "./telemetry/telemetry.js";
import { createEJsonTransport } from "./helpers/EJsonTransport.js";

try {
    const session = new Session({
        apiBaseUrl: config.apiBaseUrl,
        apiClientId: config.apiClientId,
        apiClientSecret: config.apiClientSecret,
    });
    const mcpServer = new McpServer({
        name: packageInfo.mcpServerName,
        version: packageInfo.version,
    });

    const telemetry = Telemetry.create(session, config);

    const server = new Server({
        mcpServer,
        session,
        telemetry,
        userConfig: config,
    });

    if (config.transportType === "http" || config.transportType === "sse") {
        const app = express();
        app.use(express.json());

<<<<<<< HEAD
        // Map to store transports by session ID
        const transports: { [sessionId: string]: StreamableHTTPServerTransport } = {};

        // Handle POST requests for client-to-server communication
        app.post("/mcp", async (req, res) => {
            // Check for existing session ID
            const sessionId = req.headers["mcp-session-id"] as string | undefined;
            let transport: StreamableHTTPServerTransport;

            if (sessionId && transports[sessionId]) {
                // Reuse existing transport
                transport = transports[sessionId];
            } else if (!sessionId && isInitializeRequest(req.body)) {
                // New initialization request
                transport = new StreamableHTTPServerTransport({
                    sessionIdGenerator: () => randomUUID(),
                    onsessioninitialized: (sessionId: string) => {
                        // Store the transport by session ID
                        transports[sessionId] = transport;
                    },
                });

                // Clean up transport when closed
                transport.onclose = () => {
                    if (transport.sessionId) {
                        delete transports[transport.sessionId];
                    }
                };

                // Connect to the MCP server
                await server.connect(transport);
            } else {
                // Invalid request
                res.status(400).json({
                    jsonrpc: "2.0",
                    error: {
                        code: -32000,
                        message: "Bad Request: No valid session ID provided",
                    },
                    id: null,
                });
                return;
            }

            // Handle the request
            await transport.handleRequest(req, res, req.body);
        });

        // Reusable handler for GET and DELETE requests
        const handleSessionRequest = async (req: express.Request, res: express.Response) => {
            const sessionId = req.headers["mcp-session-id"] as string | undefined;
            if (!sessionId || !transports[sessionId]) {
                res.status(400).send("Invalid or missing session ID");
                return;
            }

            const transport = transports[sessionId];
            await transport.handleRequest(req, res);
        };

        // Handle GET requests for server-to-client notifications via SSE
        app.get("/mcp", handleSessionRequest);

        // Handle DELETE requests for session termination
        app.delete("/mcp", handleSessionRequest);
        const PORT = config.port;
        app.listen(PORT);
    } else {
        const transport = createEJsonTransport();
        await server.connect(transport);
    }
=======
    process.on("SIGINT", () => {
        logger.info(LogId.serverCloseRequested, "server", `Server close requested`);

        server
            .close()
            .then(() => {
                logger.info(LogId.serverClosed, "server", `Server closed successfully`);
                process.exit(0);
            })
            .catch((err: unknown) => {
                const error = err instanceof Error ? err : new Error(String(err));
                logger.error(LogId.serverCloseFailure, "server", `Error closing server: ${error.message}`);
                process.exit(1);
            });
    });

    await server.connect(transport);
>>>>>>> 5f779a3b
} catch (error: unknown) {
    logger.emergency(LogId.serverStartFailure, "server", `Fatal error running server: ${error as string}`);
    process.exit(1);
}<|MERGE_RESOLUTION|>--- conflicted
+++ resolved
@@ -37,7 +37,6 @@
         const app = express();
         app.use(express.json());
 
-<<<<<<< HEAD
         // Map to store transports by session ID
         const transports: { [sessionId: string]: StreamableHTTPServerTransport } = {};
 
@@ -107,9 +106,7 @@
         app.listen(PORT);
     } else {
         const transport = createEJsonTransport();
-        await server.connect(transport);
-    }
-=======
+
     process.on("SIGINT", () => {
         logger.info(LogId.serverCloseRequested, "server", `Server close requested`);
 
@@ -125,9 +122,8 @@
                 process.exit(1);
             });
     });
-
-    await server.connect(transport);
->>>>>>> 5f779a3b
+        await server.connect(transport);
+    }
 } catch (error: unknown) {
     logger.emergency(LogId.serverStartFailure, "server", `Fatal error running server: ${error as string}`);
     process.exit(1);
