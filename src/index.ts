--- conflicted
+++ resolved
@@ -3,35 +3,6 @@
 import { StdioServerTransport } from "@modelcontextprotocol/sdk/server/stdio.js";
 import logger from "./logger.js";
 import { mongoLogId } from "mongodb-log-writer";
-<<<<<<< HEAD
-import { ApiClient } from "./common/atlas/apiClient.js";
-import { McpServer } from "@modelcontextprotocol/sdk/server/mcp.js";
-import config from "./config.js";
-import { State } from "./state.js";
-import { registerAtlasTools } from "./tools/atlas/tools.js";
-import { registerMongoDBTools } from "./tools/mongodb/index.js";
-
-try {
-    const state = new State();
-    await state.loadCredentials();
-
-    const apiClient = ApiClient.fromState(state);
-
-    const mcp = new McpServer({
-        name: "MongoDB Atlas",
-        version: config.version,
-    });
-
-    mcp.server.registerCapabilities({ logging: {} });
-
-    registerAtlasTools(mcp, state, apiClient);
-    registerMongoDBTools(mcp, state);
-
-    const transport = new StdioServerTransport();
-    await mcp.server.connect(transport);
-} catch (error) {
-    logger.emergency(mongoLogId(1_000_004), "server", `Fatal error running server: ${error}`);
-=======
 import { McpServer } from "@modelcontextprotocol/sdk/server/mcp.js";
 import config from "./config.js";
 import { Session } from "./session.js";
@@ -54,7 +25,6 @@
     await server.connect(transport);
 } catch (error: unknown) {
     logger.emergency(mongoLogId(1_000_004), "server", `Fatal error running server: ${error as string}`);
->>>>>>> 8ca583af
 
     process.exit(1);
 }