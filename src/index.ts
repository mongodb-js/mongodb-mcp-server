--- conflicted
+++ resolved
@@ -6,58 +6,6 @@
 import { StreamableHttpRunner } from "./transports/streamableHttp.js";
 
 async function main() {
-<<<<<<< HEAD
-    try {
-        const session = new Session({
-            apiBaseUrl: config.apiBaseUrl,
-            apiClientId: config.apiClientId,
-            apiClientSecret: config.apiClientSecret,
-        });
-        const mcpServer = new McpServer({
-            name: packageInfo.mcpServerName,
-            version: packageInfo.version,
-        });
-
-        const telemetry = Telemetry.create(session, config);
-
-        const server = new Server({
-            mcpServer,
-            session,
-            telemetry,
-            userConfig: config,
-        });
-
-        const transport = createEJsonTransport();
-
-        const shutdown = () => {
-            logger.info(LogId.serverCloseRequested, "server", `Server close requested`);
-
-            server
-                .close()
-                .then(() => {
-                    logger.info(LogId.serverClosed, "server", `Server closed successfully`);
-                    process.exit(0);
-                })
-                .catch((err: unknown) => {
-                    const error = err instanceof Error ? err : new Error(String(err));
-                    logger.error(LogId.serverCloseFailure, "server", `Error closing server: ${error.message}`);
-                    process.exit(1);
-                });
-        };
-
-        process.once("SIGINT", shutdown);
-        process.once("SIGTERM", shutdown);
-        process.once("SIGQUIT", shutdown);
-
-        await server.connect(transport);
-    } catch (error: unknown) {
-        logger.emergency(LogId.serverStartFailure, "server", `Fatal error running server: ${error as string}`);
-        process.exit(1);
-    }
-}
-
-void main();
-=======
     const transportRunner = config.transport === "stdio" ? new StdioRunner(config) : new StreamableHttpRunner(config);
 
     const shutdown = () => {
@@ -129,5 +77,4 @@
         message: `Fatal error running server: ${error as string}`,
     });
     process.exit(1);
-});
->>>>>>> 42837a41
+});