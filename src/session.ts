import { NodeDriverServiceProvider } from "@mongosh/service-provider-node-driver";
import { ApiClient, ApiClientCredentials } from "./common/atlas/apiClient.js";
import { Implementation } from "@modelcontextprotocol/sdk/types.js";
<<<<<<< HEAD
import logger from "./logger.js";
import { mongoLogId } from "mongodb-log-writer";
import { ErrorCodes } from "./errors.js";
=======
import EventEmitter from "events";
>>>>>>> 7b9559c8

export interface SessionOptions {
    apiBaseUrl?: string;
    apiClientId?: string;
    apiClientSecret?: string;
}

export class Session extends EventEmitter<{
    close: [];
}> {
    sessionId?: string;
    serviceProvider?: NodeDriverServiceProvider;
    apiClient: ApiClient;
    agentRunner?: {
        name: string;
        version: string;
    };
    connectedAtlasCluster?: {
        username: string;
        projectId: string;
        clusterName: string;
        expiryDate: Date;
    };

    constructor({ apiBaseUrl, apiClientId, apiClientSecret }: SessionOptions = {}) {
        super();

        const credentials: ApiClientCredentials | undefined =
            apiClientId && apiClientSecret
                ? {
                      clientId: apiClientId,
                      clientSecret: apiClientSecret,
                  }
                : undefined;

        this.apiClient = new ApiClient({
            baseUrl: apiBaseUrl,
            credentials,
        });
    }

    setAgentRunner(agentRunner: Implementation | undefined) {
        if (agentRunner?.name && agentRunner?.version) {
            this.agentRunner = {
                name: agentRunner.name,
                version: agentRunner.version,
            };
        }
    }

    async disconnect() {
        if (this.serviceProvider) {
            try {
                await this.serviceProvider.close(true);
            } catch (err: unknown) {
                const error = err instanceof Error ? err : new Error(String(err));
                logger.error(
                    mongoLogId(ErrorCodes.CloseServiceProvider),
                    "Error closing service provider:",
                    error.message
                );
            }
            this.serviceProvider = undefined;

            this.emit("close");
        }
        if (!this.connectedAtlasCluster) {
            return;
        }
        try {
            await this.apiClient.deleteDatabaseUser({
                params: {
                    path: {
                        groupId: this.connectedAtlasCluster.projectId,
                        username: this.connectedAtlasCluster.username,
                        databaseName: "admin",
                    },
                },
            });
        } catch (err: unknown) {
            const error = err instanceof Error ? err : new Error(String(err));

            logger.error(
                mongoLogId(ErrorCodes.DeleteDatabaseUser),
                "atlas-connect-cluster",
                `Error deleting previous database user: ${error.message}`
            );
        }
        this.connectedAtlasCluster = undefined;
    }

    async close(): Promise<void> {
        await this.disconnect();
    }
}<|MERGE_RESOLUTION|>--- conflicted
+++ resolved
@@ -1,13 +1,10 @@
 import { NodeDriverServiceProvider } from "@mongosh/service-provider-node-driver";
 import { ApiClient, ApiClientCredentials } from "./common/atlas/apiClient.js";
 import { Implementation } from "@modelcontextprotocol/sdk/types.js";
-<<<<<<< HEAD
 import logger from "./logger.js";
 import { mongoLogId } from "mongodb-log-writer";
 import { ErrorCodes } from "./errors.js";
-=======
 import EventEmitter from "events";
->>>>>>> 7b9559c8
 
 export interface SessionOptions {
     apiBaseUrl?: string;
@@ -17,6 +14,7 @@
 
 export class Session extends EventEmitter<{
     close: [];
+    disconnect: [];
 }> {
     sessionId?: string;
     serviceProvider?: NodeDriverServiceProvider;
@@ -71,8 +69,6 @@
                 );
             }
             this.serviceProvider = undefined;
-
-            this.emit("close");
         }
         if (!this.connectedAtlasCluster) {
             return;
@@ -97,9 +93,12 @@
             );
         }
         this.connectedAtlasCluster = undefined;
+
+        this.emit("disconnect");
     }
 
     async close(): Promise<void> {
         await this.disconnect();
+        this.emit("close");
     }
 }