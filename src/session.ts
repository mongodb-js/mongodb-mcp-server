import { NodeDriverServiceProvider } from "@mongosh/service-provider-node-driver";
<<<<<<< HEAD
import { ApiClient } from "./common/atlas/apiClient.js";
import defaultConfig from "./config.js";
import { Implementation } from "@modelcontextprotocol/sdk/types.js";

// Define the type for configuration used by Session
interface SessionConfig {
    apiBaseUrl?: string;
    apiClientId?: string;
    apiClientSecret?: string;
    [key: string]: unknown;
}
=======
import { ApiClient, ApiClientCredentials } from "./common/atlas/apiClient.js";
import config from "./config.js";
>>>>>>> 9ba243d4

export class Session {
    sessionId?: string;
    serviceProvider?: NodeDriverServiceProvider;
    apiClient: ApiClient;
<<<<<<< HEAD
    agentRunner?: {
        name: string;
        version: string;
    };
    private credentials?: { clientId: string; clientSecret: string };
    private baseUrl: string;
    private readonly config: SessionConfig;

    constructor(config: SessionConfig = defaultConfig as SessionConfig) {
        this.config = config;
        this.baseUrl = this.config.apiBaseUrl ?? "https://cloud.mongodb.com/";

        // Store credentials if available
        if (this.config.apiClientId && this.config.apiClientSecret) {
            this.credentials = {
                clientId: this.config.apiClientId,
                clientSecret: this.config.apiClientSecret,
            };

            // Initialize API client with credentials
            this.apiClient = new ApiClient({
                baseUrl: this.baseUrl,
                credentials: this.credentials,
            });
            return;
        }

        // Initialize API client without credentials
        this.apiClient = new ApiClient({ baseUrl: this.baseUrl });
    }

    setAgentRunner(agentClient: Implementation | undefined) {
        if (agentClient?.name && agentClient?.version) {
            this.agentRunner = {
                name: agentClient.name,
                version: agentClient.version,
            };
        }
    }

    ensureAuthenticated(): asserts this is { apiClient: ApiClient } {
        if (!this.apiClient.hasCredentials()) {
            if (!this.credentials) {
                throw new Error(
                    "Not authenticated make sure to configure MCP server with MDB_MCP_API_CLIENT_ID and MDB_MCP_API_CLIENT_SECRET environment variables."
                );
            }

            // Reinitialize API client with the stored credentials
            // This can happen if the server was configured without credentials but the env variables are later set
            this.apiClient = new ApiClient({
                baseUrl: this.baseUrl,
                credentials: this.credentials,
            });
        }
=======

    constructor() {
        const credentials: ApiClientCredentials | undefined =
            config.apiClientId && config.apiClientSecret
                ? {
                      clientId: config.apiClientId,
                      clientSecret: config.apiClientSecret,
                  }
                : undefined;

        this.apiClient = new ApiClient({
            baseUrl: config.apiBaseUrl,
            credentials,
        });
>>>>>>> 9ba243d4
    }

    async close(): Promise<void> {
        if (this.serviceProvider) {
            try {
                await this.serviceProvider.close(true);
            } catch (error) {
                console.error("Error closing service provider:", error);
            }
            this.serviceProvider = undefined;
        }
    }
}<|MERGE_RESOLUTION|>--- conflicted
+++ resolved
@@ -1,82 +1,16 @@
 import { NodeDriverServiceProvider } from "@mongosh/service-provider-node-driver";
-<<<<<<< HEAD
-import { ApiClient } from "./common/atlas/apiClient.js";
-import defaultConfig from "./config.js";
+import { ApiClient, ApiClientCredentials } from "./common/atlas/apiClient.js";
 import { Implementation } from "@modelcontextprotocol/sdk/types.js";
-
-// Define the type for configuration used by Session
-interface SessionConfig {
-    apiBaseUrl?: string;
-    apiClientId?: string;
-    apiClientSecret?: string;
-    [key: string]: unknown;
-}
-=======
-import { ApiClient, ApiClientCredentials } from "./common/atlas/apiClient.js";
 import config from "./config.js";
->>>>>>> 9ba243d4
 
 export class Session {
     sessionId?: string;
     serviceProvider?: NodeDriverServiceProvider;
     apiClient: ApiClient;
-<<<<<<< HEAD
     agentRunner?: {
         name: string;
         version: string;
     };
-    private credentials?: { clientId: string; clientSecret: string };
-    private baseUrl: string;
-    private readonly config: SessionConfig;
-
-    constructor(config: SessionConfig = defaultConfig as SessionConfig) {
-        this.config = config;
-        this.baseUrl = this.config.apiBaseUrl ?? "https://cloud.mongodb.com/";
-
-        // Store credentials if available
-        if (this.config.apiClientId && this.config.apiClientSecret) {
-            this.credentials = {
-                clientId: this.config.apiClientId,
-                clientSecret: this.config.apiClientSecret,
-            };
-
-            // Initialize API client with credentials
-            this.apiClient = new ApiClient({
-                baseUrl: this.baseUrl,
-                credentials: this.credentials,
-            });
-            return;
-        }
-
-        // Initialize API client without credentials
-        this.apiClient = new ApiClient({ baseUrl: this.baseUrl });
-    }
-
-    setAgentRunner(agentClient: Implementation | undefined) {
-        if (agentClient?.name && agentClient?.version) {
-            this.agentRunner = {
-                name: agentClient.name,
-                version: agentClient.version,
-            };
-        }
-    }
-
-    ensureAuthenticated(): asserts this is { apiClient: ApiClient } {
-        if (!this.apiClient.hasCredentials()) {
-            if (!this.credentials) {
-                throw new Error(
-                    "Not authenticated make sure to configure MCP server with MDB_MCP_API_CLIENT_ID and MDB_MCP_API_CLIENT_SECRET environment variables."
-                );
-            }
-
-            // Reinitialize API client with the stored credentials
-            // This can happen if the server was configured without credentials but the env variables are later set
-            this.apiClient = new ApiClient({
-                baseUrl: this.baseUrl,
-                credentials: this.credentials,
-            });
-        }
-=======
 
     constructor() {
         const credentials: ApiClientCredentials | undefined =
@@ -91,7 +25,15 @@
             baseUrl: config.apiBaseUrl,
             credentials,
         });
->>>>>>> 9ba243d4
+    }
+
+    setAgentRunner(agentRunner: Implementation | undefined) {
+        if (agentRunner?.name && agentRunner?.version) {
+            this.agentRunner = {
+                name: agentRunner.name,
+                version: agentRunner.version,
+            };
+        }
     }
 
     async close(): Promise<void> {
