import { Session } from "../session.js";
import { BaseEvent, CommonProperties } from "./types.js";
import { UserConfig } from "../config.js";
import logger, { LogId } from "../logger.js";
import { ApiClient } from "../common/atlas/apiClient.js";
import { MACHINE_METADATA } from "./constants.js";
import { EventCache } from "./eventCache.js";
import nodeMachineId from "node-machine-id";
<<<<<<< HEAD
import { getDeviceId } from "@mongodb-js/device-id";
=======
import { DeferredPromise } from "../helpers/deferred-promise.js";
>>>>>>> 9e76f950

type EventResult = {
    success: boolean;
    error?: Error;
};

export const DEVICE_ID_TIMEOUT = 3000;

export class Telemetry {
    private isBufferingEvents: boolean = true;
    /** Resolves when the device ID is retrieved or timeout occurs */
    public deviceIdPromise: Promise<string> | undefined;
    public resolveDeviceId: ((value: string) => void) | undefined;
    private eventCache: EventCache;
    private getRawMachineId: () => Promise<string>;

    private constructor(
        private readonly session: Session,
        private readonly userConfig: UserConfig,
        private readonly commonProperties: CommonProperties,
        { eventCache, getRawMachineId }: { eventCache: EventCache; getRawMachineId: () => Promise<string> }
    ) {
        this.eventCache = eventCache;
        this.getRawMachineId = getRawMachineId;
    }

    static create(
        session: Session,
        userConfig: UserConfig,
        {
            commonProperties = { ...MACHINE_METADATA },
            eventCache = EventCache.getInstance(),
<<<<<<< HEAD
=======

>>>>>>> 9e76f950
            getRawMachineId = () => nodeMachineId.machineId(true),
        }: {
            eventCache?: EventCache;
            getRawMachineId?: () => Promise<string>;
            commonProperties?: CommonProperties;
        } = {}
    ): Telemetry {
        const instance = new Telemetry(session, userConfig, commonProperties, { eventCache, getRawMachineId });

        void instance.start();
        return instance;
    }

    private async start(): Promise<void> {
        if (!this.isTelemetryEnabled()) {
            return;
        }
        const { value: deviceId, resolve: resolveDeviceId } = getDeviceId({
            getMachineId: () => this.getRawMachineId(),
            isNodeMachineId: true,
            onError: (error) => logger.debug(LogId.telemetryDeviceIdFailure, "telemetry", String(error)),
            onTimeout: (resolve) => {
                logger.debug(LogId.telemetryDeviceIdTimeout, "telemetry", "Device ID retrieval timed out");
                resolve("unknown");
            },
        });

        this.deviceIdPromise = deviceId;
        this.resolveDeviceId = resolveDeviceId;
        this.commonProperties.device_id = await deviceId;

        this.isBufferingEvents = false;
    }

    public async close(): Promise<void> {
        this.resolveDeviceId?.("unknown");
        this.isBufferingEvents = false;
        await this.emitEvents(this.eventCache.getEvents());
    }

    /**
     * Emits events through the telemetry pipeline
     * @param events - The events to emit
     */
    public async emitEvents(events: BaseEvent[]): Promise<void> {
        try {
            if (!this.isTelemetryEnabled()) {
                logger.info(LogId.telemetryEmitFailure, "telemetry", `Telemetry is disabled.`);
                return;
            }

            await this.emit(events);
        } catch {
            logger.debug(LogId.telemetryEmitFailure, "telemetry", `Error emitting telemetry events.`);
        }
    }

    /**
     * Gets the common properties for events
     * @returns Object containing common properties for all events
     */
    public getCommonProperties(): CommonProperties {
        return {
            ...this.commonProperties,
            mcp_client_version: this.session.agentRunner?.version,
            mcp_client_name: this.session.agentRunner?.name,
            session_id: this.session.sessionId,
            config_atlas_auth: this.session.apiClient.hasCredentials() ? "true" : "false",
            config_connection_string: this.userConfig.connectionString ? "true" : "false",
        };
    }

    /**
     * Checks if telemetry is currently enabled
     * This is a method rather than a constant to capture runtime config changes
     *
     * Follows the Console Do Not Track standard (https://consoledonottrack.com/)
     * by respecting the DO_NOT_TRACK environment variable
     */
    public isTelemetryEnabled(): boolean {
        // Check if telemetry is explicitly disabled in config
        if (this.userConfig.telemetry === "disabled") {
            return false;
        }

        const doNotTrack = "DO_NOT_TRACK" in process.env;
        return !doNotTrack;
    }

    /**
     * Attempts to emit events through authenticated and unauthenticated clients
     * Falls back to caching if both attempts fail
     */
    private async emit(events: BaseEvent[]): Promise<void> {
        if (this.isBufferingEvents) {
            this.eventCache.appendEvents(events);
            return;
        }

        const cachedEvents = this.eventCache.getEvents();
        const allEvents = [...cachedEvents, ...events];

        logger.debug(
            LogId.telemetryEmitStart,
            "telemetry",
            `Attempting to send ${allEvents.length} events (${cachedEvents.length} cached)`
        );

        const result = await this.sendEvents(this.session.apiClient, allEvents);
        if (result.success) {
            this.eventCache.clearEvents();
            logger.debug(
                LogId.telemetryEmitSuccess,
                "telemetry",
                `Sent ${allEvents.length} events successfully: ${JSON.stringify(allEvents, null, 2)}`
            );
            return;
        }

        logger.debug(
            LogId.telemetryEmitFailure,
            "telemetry",
            `Error sending event to client: ${result.error instanceof Error ? result.error.message : String(result.error)}`
        );
        this.eventCache.appendEvents(events);
    }

    /**
     * Attempts to send events through the provided API client
     */
    private async sendEvents(client: ApiClient, events: BaseEvent[]): Promise<EventResult> {
        try {
            await client.sendEvents(
                events.map((event) => ({
                    ...event,
                    properties: { ...this.getCommonProperties(), ...event.properties },
                }))
            );
            return { success: true };
        } catch (error) {
            return {
                success: false,
                error: error instanceof Error ? error : new Error(String(error)),
            };
        }
    }
}<|MERGE_RESOLUTION|>--- conflicted
+++ resolved
@@ -6,11 +6,7 @@
 import { MACHINE_METADATA } from "./constants.js";
 import { EventCache } from "./eventCache.js";
 import nodeMachineId from "node-machine-id";
-<<<<<<< HEAD
 import { getDeviceId } from "@mongodb-js/device-id";
-=======
-import { DeferredPromise } from "../helpers/deferred-promise.js";
->>>>>>> 9e76f950
 
 type EventResult = {
     success: boolean;
@@ -23,7 +19,7 @@
     private isBufferingEvents: boolean = true;
     /** Resolves when the device ID is retrieved or timeout occurs */
     public deviceIdPromise: Promise<string> | undefined;
-    public resolveDeviceId: ((value: string) => void) | undefined;
+    private deviceIdAbortController = new AbortController();
     private eventCache: EventCache;
     private getRawMachineId: () => Promise<string>;
 
@@ -43,10 +39,6 @@
         {
             commonProperties = { ...MACHINE_METADATA },
             eventCache = EventCache.getInstance(),
-<<<<<<< HEAD
-=======
-
->>>>>>> 9e76f950
             getRawMachineId = () => nodeMachineId.machineId(true),
         }: {
             eventCache?: EventCache;
@@ -64,25 +56,28 @@
         if (!this.isTelemetryEnabled()) {
             return;
         }
-        const { value: deviceId, resolve: resolveDeviceId } = getDeviceId({
+        this.deviceIdPromise = getDeviceId({
             getMachineId: () => this.getRawMachineId(),
-            isNodeMachineId: true,
-            onError: (error) => logger.debug(LogId.telemetryDeviceIdFailure, "telemetry", String(error)),
-            onTimeout: (resolve) => {
-                logger.debug(LogId.telemetryDeviceIdTimeout, "telemetry", "Device ID retrieval timed out");
-                resolve("unknown");
+            onError: (reason, error) => {
+                switch (reason) {
+                    case "resolutionError":
+                        logger.debug(LogId.telemetryDeviceIdFailure, "telemetry", String(error));
+                        break;
+                    case "timeout":
+                        logger.debug(LogId.telemetryDeviceIdTimeout, "telemetry", "Device ID retrieval timed out");
+                        break;
+                }
             },
+            abortSignal: this.deviceIdAbortController.signal,
         });
 
-        this.deviceIdPromise = deviceId;
-        this.resolveDeviceId = resolveDeviceId;
-        this.commonProperties.device_id = await deviceId;
+        this.commonProperties.device_id = await this.deviceIdPromise;
 
         this.isBufferingEvents = false;
     }
 
     public async close(): Promise<void> {
-        this.resolveDeviceId?.("unknown");
+        this.deviceIdAbortController.abort();
         this.isBufferingEvents = false;
         await this.emitEvents(this.eventCache.getEvents());
     }
