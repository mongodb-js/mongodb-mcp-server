import { Session } from "../common/session.js";
import { BaseEvent, CommonProperties } from "./types.js";
import { UserConfig } from "../common/config.js";
import { LogId } from "../common/logger.js";
import { ApiClient } from "../common/atlas/apiClient.js";
import { MACHINE_METADATA } from "./constants.js";
import { EventCache } from "./eventCache.js";
import { getDeviceIdForConnection } from "../helpers/deviceId.js";
import { detectContainerEnv } from "../helpers/container.js";

type EventResult = {
    success: boolean;
    error?: Error;
};

export class Telemetry {
    private isBufferingEvents: boolean = true;
    /** Resolves when the setup is complete or a timeout occurs */
    public setupPromise: Promise<[string, boolean]> | undefined;
    private eventCache: EventCache;

    private constructor(
        private readonly session: Session,
        private readonly userConfig: UserConfig,
        private readonly commonProperties: CommonProperties,
        { eventCache }: { eventCache: EventCache }
    ) {
        this.eventCache = eventCache;
    }

    static create(
        session: Session,
        userConfig: UserConfig,
        {
            commonProperties = { ...MACHINE_METADATA },
            eventCache = EventCache.getInstance(),
<<<<<<< HEAD
=======
            getRawMachineId = (): Promise<string> => nodeMachineId.machineId(true),
>>>>>>> aad10be7
        }: {
            eventCache?: EventCache;
            commonProperties?: CommonProperties;
        } = {}
    ): Telemetry {
        const instance = new Telemetry(session, userConfig, commonProperties, { eventCache });

        void instance.setup();
        return instance;
    }

    private async setup(): Promise<void> {
        if (!this.isTelemetryEnabled()) {
            return;
        }
<<<<<<< HEAD
        this.setupPromise = Promise.all([getDeviceIdForConnection(), detectContainerEnv()]);
=======
        this.setupPromise = Promise.all([
            getDeviceId({
                getMachineId: () => this.getRawMachineId(),
                onError: (reason, error) => {
                    switch (reason) {
                        case "resolutionError":
                            this.session.logger.debug({
                                id: LogId.telemetryDeviceIdFailure,
                                context: "telemetry",
                                message: String(error),
                            });
                            break;
                        case "timeout":
                            this.session.logger.debug({
                                id: LogId.telemetryDeviceIdTimeout,
                                context: "telemetry",
                                message: "Device ID retrieval timed out",
                                noRedaction: true,
                            });
                            break;
                        case "abort":
                            // No need to log in the case of aborts
                            break;
                    }
                },
                abortSignal: this.deviceIdAbortController.signal,
            }),
            detectContainerEnv(),
        ]);
>>>>>>> aad10be7

        const [deviceId, containerEnv] = await this.setupPromise;

        this.commonProperties.device_id = deviceId;
        this.commonProperties.is_container_env = containerEnv;

        this.isBufferingEvents = false;
    }

    public async close(): Promise<void> {
        this.isBufferingEvents = false;
        await this.emitEvents(this.eventCache.getEvents());
    }

    /**
     * Emits events through the telemetry pipeline
     * @param events - The events to emit
     */
    public async emitEvents(events: BaseEvent[]): Promise<void> {
        try {
            if (!this.isTelemetryEnabled()) {
                this.session.logger.info({
                    id: LogId.telemetryEmitFailure,
                    context: "telemetry",
                    message: "Telemetry is disabled.",
                    noRedaction: true,
                });
                return;
            }

            await this.emit(events);
        } catch {
            this.session.logger.debug({
                id: LogId.telemetryEmitFailure,
                context: "telemetry",
                message: "Error emitting telemetry events.",
                noRedaction: true,
            });
        }
    }

    /**
     * Gets the common properties for events
     * @returns Object containing common properties for all events
     */
    public getCommonProperties(): CommonProperties {
        return {
            ...this.commonProperties,
            transport: this.userConfig.transport,
            mcp_client_version: this.session.agentRunner?.version,
            mcp_client_name: this.session.agentRunner?.name,
            session_id: this.session.sessionId,
            config_atlas_auth: this.session.apiClient.hasCredentials() ? "true" : "false",
            config_connection_string: this.userConfig.connectionString ? "true" : "false",
        };
    }

    /**
     * Checks if telemetry is currently enabled
     * This is a method rather than a constant to capture runtime config changes
     *
     * Follows the Console Do Not Track standard (https://consoledonottrack.com/)
     * by respecting the DO_NOT_TRACK environment variable
     */
    public isTelemetryEnabled(): boolean {
        // Check if telemetry is explicitly disabled in config
        if (this.userConfig.telemetry === "disabled") {
            return false;
        }

        const doNotTrack = "DO_NOT_TRACK" in process.env;
        return !doNotTrack;
    }

    /**
     * Attempts to emit events through authenticated and unauthenticated clients
     * Falls back to caching if both attempts fail
     */
    private async emit(events: BaseEvent[]): Promise<void> {
        if (this.isBufferingEvents) {
            this.eventCache.appendEvents(events);
            return;
        }

        const cachedEvents = this.eventCache.getEvents();
        const allEvents = [...cachedEvents, ...events];

        this.session.logger.debug({
            id: LogId.telemetryEmitStart,
            context: "telemetry",
            message: `Attempting to send ${allEvents.length} events (${cachedEvents.length} cached)`,
        });

        const result = await this.sendEvents(this.session.apiClient, allEvents);
        if (result.success) {
            this.eventCache.clearEvents();
            this.session.logger.debug({
                id: LogId.telemetryEmitSuccess,
                context: "telemetry",
                message: `Sent ${allEvents.length} events successfully: ${JSON.stringify(allEvents, null, 2)}`,
            });
            return;
        }

        this.session.logger.debug({
            id: LogId.telemetryEmitFailure,
            context: "telemetry",
            message: `Error sending event to client: ${result.error instanceof Error ? result.error.message : String(result.error)}`,
        });
        this.eventCache.appendEvents(events);
    }

    /**
     * Attempts to send events through the provided API client
     */
    private async sendEvents(client: ApiClient, events: BaseEvent[]): Promise<EventResult> {
        try {
            await client.sendEvents(
                events.map((event) => ({
                    ...event,
                    properties: { ...this.getCommonProperties(), ...event.properties },
                }))
            );
            return { success: true };
        } catch (error) {
            return {
                success: false,
                error: error instanceof Error ? error : new Error(String(error)),
            };
        }
    }
}<|MERGE_RESOLUTION|>--- conflicted
+++ resolved
@@ -34,10 +34,6 @@
         {
             commonProperties = { ...MACHINE_METADATA },
             eventCache = EventCache.getInstance(),
-<<<<<<< HEAD
-=======
-            getRawMachineId = (): Promise<string> => nodeMachineId.machineId(true),
->>>>>>> aad10be7
         }: {
             eventCache?: EventCache;
             commonProperties?: CommonProperties;
@@ -53,40 +49,7 @@
         if (!this.isTelemetryEnabled()) {
             return;
         }
-<<<<<<< HEAD
         this.setupPromise = Promise.all([getDeviceIdForConnection(), detectContainerEnv()]);
-=======
-        this.setupPromise = Promise.all([
-            getDeviceId({
-                getMachineId: () => this.getRawMachineId(),
-                onError: (reason, error) => {
-                    switch (reason) {
-                        case "resolutionError":
-                            this.session.logger.debug({
-                                id: LogId.telemetryDeviceIdFailure,
-                                context: "telemetry",
-                                message: String(error),
-                            });
-                            break;
-                        case "timeout":
-                            this.session.logger.debug({
-                                id: LogId.telemetryDeviceIdTimeout,
-                                context: "telemetry",
-                                message: "Device ID retrieval timed out",
-                                noRedaction: true,
-                            });
-                            break;
-                        case "abort":
-                            // No need to log in the case of aborts
-                            break;
-                    }
-                },
-                abortSignal: this.deviceIdAbortController.signal,
-            }),
-            detectContainerEnv(),
-        ]);
->>>>>>> aad10be7
-
         const [deviceId, containerEnv] = await this.setupPromise;
 
         this.commonProperties.device_id = deviceId;
