--- conflicted
+++ resolved
@@ -8,10 +8,8 @@
 import { CompositeLogger, ConsoleLogger, DiskLogger, McpLogger } from "../common/logger.js";
 import { ExportsManager } from "../common/exportsManager.js";
 import { DeviceId } from "../helpers/deviceId.js";
-<<<<<<< HEAD
 import { type ConnectionManagerFactoryFn } from "../common/connectionManager.js";
 import { Keychain } from "../common/keychain.js";
-=======
 import { createMCPConnectionManager, type ConnectionManagerFactoryFn } from "../common/connectionManager.js";
 import {
     type ConnectionErrorHandler,
@@ -24,7 +22,6 @@
     connectionErrorHandler?: ConnectionErrorHandler;
     additionalLoggers?: LoggerBase[];
 };
->>>>>>> 345efa48
 
 export abstract class TransportRunnerBase {
     public logger: LoggerBase;
