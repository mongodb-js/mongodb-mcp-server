import { ConnectTool } from "./metadata/connect.js";
import { ListCollectionsTool } from "./metadata/listCollections.js";
import { CollectionIndexesTool } from "./read/collectionIndexes.js";
import { ListDatabasesTool } from "./metadata/listDatabases.js";
import { CreateIndexTool } from "./create/createIndex.js";
import { CollectionSchemaTool } from "./metadata/collectionSchema.js";
import { FindTool } from "./read/find.js";
import { InsertManyTool } from "./create/insertMany.js";
import { DeleteManyTool } from "./delete/deleteMany.js";
import { CollectionStorageSizeTool } from "./metadata/collectionStorageSize.js";
import { CountTool } from "./read/count.js";
import { DbStatsTool } from "./metadata/dbStats.js";
import { AggregateTool } from "./read/aggregate.js";
import { UpdateManyTool } from "./update/updateMany.js";
import { RenameCollectionTool } from "./update/renameCollection.js";
import { DropDatabaseTool } from "./delete/dropDatabase.js";
import { DropCollectionTool } from "./delete/dropCollection.js";
import { ExplainTool } from "./metadata/explain.js";
import { CreateCollectionTool } from "./create/createCollection.js";
import { LogsTool } from "./metadata/logs.js";
<<<<<<< HEAD
import { CreateVectorIndexTool } from "./create/createVectorIndex.js";
import { UpdateVectorIndexTool } from "./update/updateVectorIndex.js";
=======
import { CollectionSearchIndexesTool } from "./read/collectionSearchIndexes.js";
>>>>>>> da43f521

export const MongoDbTools = [
    ConnectTool,
    ListCollectionsTool,
    ListDatabasesTool,
    CollectionIndexesTool,
    CollectionSearchIndexesTool,
    CreateIndexTool,
    CollectionSchemaTool,
    FindTool,
    InsertManyTool,
    DeleteManyTool,
    CollectionStorageSizeTool,
    CountTool,
    DbStatsTool,
    AggregateTool,
    UpdateManyTool,
    RenameCollectionTool,
    DropDatabaseTool,
    DropCollectionTool,
    ExplainTool,
    CreateCollectionTool,
    LogsTool,

    CreateVectorIndexTool,
    UpdateVectorIndexTool,
];<|MERGE_RESOLUTION|>--- conflicted
+++ resolved
@@ -18,12 +18,9 @@
 import { ExplainTool } from "./metadata/explain.js";
 import { CreateCollectionTool } from "./create/createCollection.js";
 import { LogsTool } from "./metadata/logs.js";
-<<<<<<< HEAD
 import { CreateVectorIndexTool } from "./create/createVectorIndex.js";
 import { UpdateVectorIndexTool } from "./update/updateVectorIndex.js";
-=======
 import { CollectionSearchIndexesTool } from "./read/collectionSearchIndexes.js";
->>>>>>> da43f521
 
 export const MongoDbTools = [
     ConnectTool,
@@ -47,7 +44,6 @@
     ExplainTool,
     CreateCollectionTool,
     LogsTool,
-
     CreateVectorIndexTool,
     UpdateVectorIndexTool,
 ];