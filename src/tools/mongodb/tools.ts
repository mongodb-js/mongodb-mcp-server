import { ConnectTool } from "./metadata/connect.js";
import { ListCollectionsTool } from "./metadata/listCollections.js";
import { CollectionIndexesTool } from "./read/collectionIndexes.js";
import { ListDatabasesTool } from "./metadata/listDatabases.js";
import { CreateIndexTool } from "./create/createIndex.js";
import { CollectionSchemaTool } from "./metadata/collectionSchema.js";
import { FindTool } from "./read/find.js";
import { InsertManyTool } from "./create/insertMany.js";
import { DeleteManyTool } from "./delete/deleteMany.js";
import { CollectionStorageSizeTool } from "./metadata/collectionStorageSize.js";
import { CountTool } from "./read/count.js";
import { DbStatsTool } from "./metadata/dbStats.js";
import { AggregateTool } from "./read/aggregate.js";
import { UpdateManyTool } from "./update/updateMany.js";
import { RenameCollectionTool } from "./update/renameCollection.js";
import { DropDatabaseTool } from "./delete/dropDatabase.js";
import { DropCollectionTool } from "./delete/dropCollection.js";
import { ExplainTool } from "./metadata/explain.js";
import { CreateCollectionTool } from "./create/createCollection.js";
import { LogsTool } from "./metadata/logs.js";
<<<<<<< HEAD
import { DropSearchIndexTool } from "./delete/dropSearchIndex.js";
=======
import { CollectionSearchIndexesTool } from "./read/collectionSearchIndexes.js";
>>>>>>> da43f521

export const MongoDbTools = [
    ConnectTool,
    ListCollectionsTool,
    ListDatabasesTool,
    CollectionIndexesTool,
    CollectionSearchIndexesTool,
    CreateIndexTool,
    CollectionSchemaTool,
    FindTool,
    InsertManyTool,
    DeleteManyTool,
    CollectionStorageSizeTool,
    CountTool,
    DbStatsTool,
    AggregateTool,
    UpdateManyTool,
    RenameCollectionTool,
    DropDatabaseTool,
    DropCollectionTool,
    ExplainTool,
    CreateCollectionTool,
    LogsTool,
    DropSearchIndexTool,
];<|MERGE_RESOLUTION|>--- conflicted
+++ resolved
@@ -18,11 +18,8 @@
 import { ExplainTool } from "./metadata/explain.js";
 import { CreateCollectionTool } from "./create/createCollection.js";
 import { LogsTool } from "./metadata/logs.js";
-<<<<<<< HEAD
+import { CollectionSearchIndexesTool } from "./read/collectionSearchIndexes.js";
 import { DropSearchIndexTool } from "./delete/dropSearchIndex.js";
-=======
-import { CollectionSearchIndexesTool } from "./read/collectionSearchIndexes.js";
->>>>>>> da43f521
 
 export const MongoDbTools = [
     ConnectTool,
