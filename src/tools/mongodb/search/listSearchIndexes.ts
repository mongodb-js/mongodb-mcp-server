--- conflicted
+++ resolved
@@ -21,25 +21,14 @@
 
     protected async execute({ database, collection }: ToolArgs<typeof DbOperationArgs>): Promise<CallToolResult> {
         const provider = await this.ensureConnected();
-<<<<<<< HEAD
+        await this.ensureSearchIsSupported();
         const searchIndexes = await ListSearchIndexesTool.getSearchIndexes(provider, database, collection);
-=======
-        await this.ensureSearchIsSupported();
-
-        const indexes = await provider.getSearchIndexes(database, collection);
-        const trimmedIndexDefinitions = this.pickRelevantInformation(indexes);
->>>>>>> 930b9475
 
         if (searchIndexes.length > 0) {
             return {
                 content: formatUntrustedData(
-<<<<<<< HEAD
                     `Found ${searchIndexes.length} search and vector search indexes in ${database}.${collection}`,
-                    searchIndexes.map((index) => EJSON.stringify(index)).join("\n")
-=======
-                    `Found ${trimmedIndexDefinitions.length} search and vector search indexes in ${database}.${collection}`,
-                    ...trimmedIndexDefinitions.map((index) => EJSON.stringify(index))
->>>>>>> 930b9475
+                    ...searchIndexes.map((index) => EJSON.stringify(index))
                 ),
             };
         } else {
@@ -57,25 +46,6 @@
         return process.env.VITEST === "true";
     }
 
-<<<<<<< HEAD
-    protected handleError(
-        error: unknown,
-        args: ToolArgs<typeof DbOperationArgs>
-    ): Promise<CallToolResult> | CallToolResult {
-        if (error instanceof Error && "codeName" in error && error.codeName === "SearchNotEnabled") {
-            return {
-                content: [
-                    {
-                        text: "This MongoDB cluster does not support Search Indexes. Make sure you are using an Atlas Cluster, either remotely in Atlas or using the Atlas Local image, or your cluster supports MongoDB Search.",
-                        type: "text",
-                    },
-                ],
-                isError: true,
-            };
-        }
-        return super.handleError(error, args);
-    }
-
     static async getSearchIndexes(
         provider: NodeDriverServiceProvider,
         database: string,
@@ -91,18 +61,6 @@
         return searchIndexes.map<SearchIndexWithStatus>((index) => ({
             name: (index["name"] ?? "default") as string,
             type: (index["type"] ?? "UNKNOWN") as string,
-=======
-    /**
-     * Atlas Search index status contains a lot of information that is not relevant for the agent at this stage.
-     * Like for example, the status on each of the dedicated nodes. We only care about the main status, if it's
-     * queryable and the index name. We are also picking the index definition as it can be used by the agent to
-     * understand which fields are available for searching.
-     **/
-    protected pickRelevantInformation(indexes: Record<string, unknown>[]): SearchIndexStatus[] {
-        return indexes.map((index) => ({
-            name: (index["name"] ?? "default") as string,
-            type: (index["type"] ?? "UNKNOWN") as "search" | "vectorSearch",
->>>>>>> 930b9475
             status: (index["status"] ?? "UNKNOWN") as string,
             queryable: (index["queryable"] ?? false) as boolean,
             latestDefinition: index["latestDefinition"] as Document,
