import { z } from "zod";
import type { CallToolResult } from "@modelcontextprotocol/sdk/types.js";
import { DbOperationArgs, MongoDBToolBase } from "../mongodbTool.js";
import { type ToolArgs, type OperationType } from "../../tool.js";
import type { IndexDirection } from "mongodb";
import { quantizationEnum } from "../../../common/search/vectorSearchEmbeddingsManager.js";
import { similarityValues } from "../../../common/schemas.js";
import { CommonArgs } from "../../args.js";

export class CreateIndexTool extends MongoDBToolBase {
    private vectorSearchIndexDefinition = z
        .object({
            type: z.literal("vectorSearch"),
            fields: z
                .array(
                    z.discriminatedUnion("type", [
                        z
                            .object({
                                type: z.literal("filter"),
                                path: z
                                    .string()
                                    .describe(
                                        "Name of the field to index. For nested fields, use dot notation to specify path to embedded fields"
                                    ),
                            })
                            .strict()
                            .describe("Definition for a field that will be used for pre-filtering results."),
                        z
                            .object({
                                type: z.literal("vector"),
                                path: z
                                    .string()
                                    .describe(
                                        "Name of the field to index. For nested fields, use dot notation to specify path to embedded fields"
                                    ),
                                numDimensions: z
                                    .number()
                                    .min(1)
                                    .max(8192)
                                    .default(this.config.vectorSearchDimensions)
                                    .describe(
                                        "Number of vector dimensions that MongoDB Vector Search enforces at index-time and query-time"
                                    ),
                                similarity: z
                                    .enum(similarityValues)
                                    .default(this.config.vectorSearchSimilarityFunction)
                                    .describe(
                                        "Vector similarity function to use to search for top K-nearest neighbors. You can set this field only for vector-type fields."
                                    ),
                                quantization: quantizationEnum
                                    .default("none")
                                    .describe(
                                        "Type of automatic vector quantization for your vectors. Use this setting only if your embeddings are float or double vectors."
                                    ),
                            })
                            .strict()
                            .describe("Definition for a field that contains vector embeddings."),
                    ])
                )
                .nonempty()
                .refine((fields) => fields.some((f) => f.type === "vector"), {
                    message: "At least one vector field must be defined",
                })
                .describe(
                    "Definitions for the vector and filter fields to index, one definition per document. You must specify `vector` for fields that contain vector embeddings and `filter` for additional fields to filter on. At least one vector-type field definition is required."
                ),
        })
        .describe("Definition for a Vector Search index.");

    private atlasSearchIndexDefinition = z
        .object({
            type: z.literal("search"),
            analyzer: z
                .string()
                .optional()
                .default("lucene.standard")
                .describe(
                    "The analyzer to use for the index. Can be one of the built-in lucene analyzers (`lucene.standard`, `lucene.simple`, `lucene.whitespace`, `lucene.keyword`), a language-specific analyzer, such as `lucene.cjk` or `lucene.czech`, or a custom analyzer defined in the Atlas UI."
                ),
            mappings: z
                .object({
                    dynamic: z
                        .boolean()
                        .optional()
                        .default(false)
                        .describe(
                            "Enables or disables dynamic mapping of fields for this index. If set to true, Atlas Search recursively indexes all dynamically indexable fields. If set to false, you must specify individual fields to index using mappings.fields."
                        ),
                    fields: z
                        .record(
                            z.string().describe("The field name"),
                            z
                                .object({
                                    type: z
                                        .enum([
                                            "autocomplete",
                                            "boolean",
                                            "date",
                                            "document",
                                            "embeddedDocuments",
                                            "geo",
                                            "number",
                                            "objectId",
                                            "string",
                                            "token",
                                            "uuid",
                                        ])
                                        .describe("The field type"),
                                })
                                .passthrough()
                                .describe(
                                    "The field index definition. It must contain the field type, as well as any additional options for that field type."
                                )
                        )
                        .optional()
                        .describe("The field mapping definitions. If `dynamic` is set to `false`, this is required."),
                })
                .refine((data) => data.dynamic !== !!(data.fields && Object.keys(data.fields).length > 0), {
                    message:
                        "Either `dynamic` must be `true` and `fields` empty or `dynamic` must be `false` and at least one field must be defined in `fields`",
                })
                .describe(
                    "Document describing the index to create. Either `dynamic` must be `true` and `fields` empty or `dynamic` must be `false` and at least one field must be defined in the `fields` document."
                ),
            numPartitions: CommonArgs.numberEnum([z.literal(1), z.literal(2), z.literal(4)])
                .default(1)
                .describe(
                    "Specifies the number of sub-indexes to create if the document count exceeds two billion. If omitted, defaults to 1."
                ),
        })
        .describe("Definition for an Atlas Search (lexical) index.");

    public name = "create-index";
    protected description = "Create an index for a collection";
    protected argsShape = {
        ...DbOperationArgs,
        name: z.string().optional().describe("The name of the index"),
        definition: z
            .array(
                z.discriminatedUnion("type", [
<<<<<<< HEAD
                    z
                        .object({
                            type: z.literal("classic"),
                            keys: z.object({}).catchall(z.custom<IndexDirection>()).describe("The index definition"),
                        })
                        .describe("Definition for a MongoDB index (e.g. ascending/descending/geospatial)."),
                    ...(this.isFeatureEnabled("vectorSearch")
                        ? [this.vectorSearchIndexDefinition, this.atlasSearchIndexDefinition]
                        : []),
                ])
            )
            .describe(
                `The index definition. Use 'classic' for standard indexes${this.isFeatureEnabled("vectorSearch") ? ", 'vectorSearch' for vector search indexes, and 'search' for Atlas Search (lexical) indexes" : ""}.`
=======
                    z.object({
                        type: z.literal("classic"),
                        keys: z.object({}).catchall(z.custom<IndexDirection>()).describe("The index definition"),
                    }),
                    ...(this.isFeatureEnabled("search") ? [this.vectorSearchIndexDefinition] : []),
                ])
            )
            .describe(
                `The index definition. Use 'classic' for standard indexes${this.isFeatureEnabled("search") ? " and 'vectorSearch' for vector search indexes" : ""}.`
>>>>>>> a280c29d
            ),
    };

    static operationType: OperationType = "create";

    protected async execute({
        database,
        collection,
        name,
        definition: definitions,
    }: ToolArgs<typeof this.argsShape>): Promise<CallToolResult> {
        const provider = await this.ensureConnected();
        let indexes: string[] = [];
        const definition = definitions[0];
        if (!definition) {
            throw new Error("Index definition not provided. Expected one of the following: `classic`, `vectorSearch`");
        }

        let responseClarification = "";

        switch (definition.type) {
            case "classic":
                indexes = await provider.createIndexes(database, collection, [
                    {
                        key: definition.keys,
                        name,
                    },
                ]);
                break;
            case "vectorSearch":
                {
                    await this.ensureSearchIsSupported();
                    indexes = await provider.createSearchIndexes(database, collection, [
                        {
                            name,
                            definition: {
                                fields: definition.fields,
                            },
                            type: "vectorSearch",
                        },
                    ]);

                    responseClarification =
                        " Since this is a vector search index, it may take a while for the index to build. Use the `list-indexes` tool to check the index status.";

                    // clean up the embeddings cache so it considers the new index
                    this.session.vectorSearchEmbeddingsManager.cleanupEmbeddingsForNamespace({ database, collection });
                }

                break;
            case "search":
                {
                    await this.ensureSearchIsSupported();
                    indexes = await provider.createSearchIndexes(database, collection, [
                        {
                            name,
                            definition: {
                                mappings: definition.mappings,
                                analyzer: definition.analyzer,
                                numPartitions: definition.numPartitions,
                            },
                            type: "search",
                        },
                    ]);

                    responseClarification =
                        " Since this is a search index, it may take a while for the index to build. Use the `list-indexes` tool to check the index status.";
                }

                break;
        }

        return {
            content: [
                {
                    text: `Created the index "${indexes[0]}" on collection "${collection}" in database "${database}".${responseClarification}`,
                    type: "text",
                },
            ],
        };
    }
}<|MERGE_RESOLUTION|>--- conflicted
+++ resolved
@@ -5,7 +5,6 @@
 import type { IndexDirection } from "mongodb";
 import { quantizationEnum } from "../../../common/search/vectorSearchEmbeddingsManager.js";
 import { similarityValues } from "../../../common/schemas.js";
-import { CommonArgs } from "../../args.js";
 
 export class CreateIndexTool extends MongoDBToolBase {
     private vectorSearchIndexDefinition = z
@@ -122,8 +121,10 @@
                 .describe(
                     "Document describing the index to create. Either `dynamic` must be `true` and `fields` empty or `dynamic` must be `false` and at least one field must be defined in the `fields` document."
                 ),
-            numPartitions: CommonArgs.numberEnum([z.literal(1), z.literal(2), z.literal(4)])
-                .default(1)
+            numPartitions: z
+                .union([z.literal("1"), z.literal("2"), z.literal("4")])
+                .default("1")
+                .transform((value): number => Number.parseInt(value))
                 .describe(
                     "Specifies the number of sub-indexes to create if the document count exceeds two billion. If omitted, defaults to 1."
                 ),
@@ -138,31 +139,19 @@
         definition: z
             .array(
                 z.discriminatedUnion("type", [
-<<<<<<< HEAD
                     z
                         .object({
                             type: z.literal("classic"),
                             keys: z.object({}).catchall(z.custom<IndexDirection>()).describe("The index definition"),
                         })
                         .describe("Definition for a MongoDB index (e.g. ascending/descending/geospatial)."),
-                    ...(this.isFeatureEnabled("vectorSearch")
+                    ...(this.isFeatureEnabled("search")
                         ? [this.vectorSearchIndexDefinition, this.atlasSearchIndexDefinition]
                         : []),
                 ])
             )
             .describe(
-                `The index definition. Use 'classic' for standard indexes${this.isFeatureEnabled("vectorSearch") ? ", 'vectorSearch' for vector search indexes, and 'search' for Atlas Search (lexical) indexes" : ""}.`
-=======
-                    z.object({
-                        type: z.literal("classic"),
-                        keys: z.object({}).catchall(z.custom<IndexDirection>()).describe("The index definition"),
-                    }),
-                    ...(this.isFeatureEnabled("search") ? [this.vectorSearchIndexDefinition] : []),
-                ])
-            )
-            .describe(
-                `The index definition. Use 'classic' for standard indexes${this.isFeatureEnabled("search") ? " and 'vectorSearch' for vector search indexes" : ""}.`
->>>>>>> a280c29d
+                `The index definition. Use 'classic' for standard indexes${this.isFeatureEnabled("search") ? ", 'vectorSearch' for vector search indexes, and 'search' for Atlas Search (lexical) indexes" : ""}.`
             ),
     };
 
