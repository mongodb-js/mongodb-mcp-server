--- conflicted
+++ resolved
@@ -1,15 +1,10 @@
 import { z } from "zod";
 import type { CallToolResult } from "@modelcontextprotocol/sdk/types.js";
-<<<<<<< HEAD
-import { DbOperationArgs } from "../mongodbTool.js";
-=======
 import { DbOperationArgs, MongoDBToolBase } from "../mongodbTool.js";
->>>>>>> 930b9475
 import { type ToolArgs, type OperationType, FeatureFlags } from "../../tool.js";
 import type { IndexDirection } from "mongodb";
-import { MongoDBToolWithSearchErrorHandler } from "../../../helpers/searchErrorHandler.js";
 
-export class CreateIndexTool extends MongoDBToolWithSearchErrorHandler {
+export class CreateIndexTool extends MongoDBToolBase {
     private vectorSearchIndexDefinition = z.object({
         type: z.literal("vectorSearch"),
         fields: z
@@ -117,10 +112,7 @@
                 break;
             case "vectorSearch":
                 {
-<<<<<<< HEAD
-=======
                     await this.ensureSearchIsSupported();
->>>>>>> 930b9475
                     indexes = await provider.createSearchIndexes(database, collection, [
                         {
                             name,
