import { z } from "zod";
import type { CallToolResult } from "@modelcontextprotocol/sdk/types.js";
import { DbOperationArgs, MongoDBToolBase } from "../mongodbTool.js";
import { type ToolArgs, type OperationType } from "../../tool.js";
import type { IndexDirection } from "mongodb";
import { quantizationEnum } from "../../../common/search/vectorSearchEmbeddingsManager.js";
import { similarityValues } from "../../../common/schemas.js";
import { CommonArgs } from "../../args.js";

export class CreateIndexTool extends MongoDBToolBase {
    private vectorSearchIndexDefinition = z
        .object({
            type: z.literal("vectorSearch"),
            fields: z
                .array(
                    z.discriminatedUnion("type", [
                        z
                            .object({
                                type: z.literal("filter"),
                                path: z
                                    .string()
                                    .describe(
                                        "Name of the field to index. For nested fields, use dot notation to specify path to embedded fields"
                                    ),
                            })
                            .strict()
                            .describe("Definition for a field that will be used for pre-filtering results."),
                        z
                            .object({
                                type: z.literal("vector"),
                                path: z
                                    .string()
                                    .describe(
                                        "Name of the field to index. For nested fields, use dot notation to specify path to embedded fields"
                                    ),
                                numDimensions: z
                                    .number()
                                    .min(1)
                                    .max(8192)
                                    .default(this.config.vectorSearchDimensions)
                                    .describe(
                                        "Number of vector dimensions that MongoDB Vector Search enforces at index-time and query-time"
                                    ),
                                similarity: z
                                    .enum(similarityValues)
                                    .default(this.config.vectorSearchSimilarityFunction)
                                    .describe(
                                        "Vector similarity function to use to search for top K-nearest neighbors. You can set this field only for vector-type fields."
                                    ),
                                quantization: quantizationEnum
                                    .default("none")
                                    .describe(
                                        "Type of automatic vector quantization for your vectors. Use this setting only if your embeddings are float or double vectors."
                                    ),
                            })
                            .strict()
                            .describe("Definition for a field that contains vector embeddings."),
                    ])
                )
                .nonempty()
                .refine((fields) => fields.some((f) => f.type === "vector"), {
                    message: "At least one vector field must be defined",
                })
                .describe(
                    "Definitions for the vector and filter fields to index, one definition per document. You must specify `vector` for fields that contain vector embeddings and `filter` for additional fields to filter on. At least one vector-type field definition is required."
                ),
        })
        .describe("Definition for a Vector Search index.");

    private atlasSearchIndexDefinition = z
        .object({
            type: z.literal("search"),
            analyzer: z
                .string()
                .optional()
                .default("lucene.standard")
                .describe(
                    "The analyzer to use for the index. Can be one of the built-in lucene analyzers (`lucene.standard`, `lucene.simple`, `lucene.whitespace`, `lucene.keyword`), a language-specific analyzer, such as `lucene.cjk` or `lucene.czech`, or a custom analyzer defined in the Atlas UI."
                ),
            mappings: z
                .object({
                    dynamic: z
                        .boolean()
                        .optional()
                        .default(false)
                        .describe(
                            "Enables or disables dynamic mapping of fields for this index. If set to true, Atlas Search recursively indexes all dynamically indexable fields. If set to false, you must specify individual fields to index using mappings.fields."
                        ),
                    fields: z
                        .record(
                            z.string().describe("The field name"),
                            z
                                .object({
                                    type: z
                                        .enum([
                                            "autocomplete",
                                            "boolean",
                                            "date",
                                            "document",
                                            "embeddedDocuments",
                                            "geo",
                                            "number",
                                            "objectId",
                                            "string",
                                            "token",
                                            "uuid",
                                        ])
                                        .describe("The field type"),
                                })
                                .passthrough()
                                .describe(
                                    "The field index definition. It must contain the field type, as well as any additional options for that field type."
                                )
                        )
                        .optional()
                        .describe("The field mapping definitions. If `dynamic` is set to `false`, this is required."),
                })
                .refine((data) => data.dynamic !== !!(data.fields && Object.keys(data.fields).length > 0), {
                    message:
                        "Either `dynamic` must be `true` and `fields` empty or `dynamic` must be `false` and at least one field must be defined in `fields`",
                })
                .describe(
                    "Document describing the index to create. Either `dynamic` must be `true` and `fields` empty or `dynamic` must be `false` and at least one field must be defined in the `fields` document."
                ),
            numPartitions: CommonArgs.numberEnum([z.literal(1), z.literal(2), z.literal(4)])
                .default(1)
                .describe(
                    "Specifies the number of sub-indexes to create if the document count exceeds two billion. If omitted, defaults to 1."
                ),
        })
        .describe("Definition for an Atlas Search (lexical) index.");

    public name = "create-index";
    protected description = "Create an index for a collection";
    protected argsShape = {
        ...DbOperationArgs,
        name: z.string().optional().describe("The name of the index"),
        definition: z
            .array(
                z.discriminatedUnion("type", [
                    z
                        .object({
                            type: z.literal("classic"),
                            keys: z.object({}).catchall(z.custom<IndexDirection>()).describe("The index definition"),
                        })
                        .describe("Definition for a MongoDB index (e.g. ascending/descending/geospatial)."),
                    ...(this.isFeatureEnabled("vectorSearch")
                        ? [this.vectorSearchIndexDefinition, this.atlasSearchIndexDefinition]
                        : []),
                ])
            )
            .describe(
<<<<<<< HEAD
                `The index definition.${this.isFeatureEnabled("vectorSearch") ? " Use 'classic' for standard indexes, 'vectorSearch' for vector search indexes, and 'search' for Atlas Search (lexical) indexes." : ""}`
=======
                `The index definition. Use 'classic' for standard indexes${this.isFeatureEnabled("vectorSearch") ? " and 'vectorSearch' for vector search indexes" : ""}.`
>>>>>>> d6d55a88
            ),
    };

    public operationType: OperationType = "create";

    protected async execute({
        database,
        collection,
        name,
        definition: definitions,
    }: ToolArgs<typeof this.argsShape>): Promise<CallToolResult> {
        const provider = await this.ensureConnected();
        let indexes: string[] = [];
        const definition = definitions[0];
        if (!definition) {
            throw new Error("Index definition not provided. Expected one of the following: `classic`, `vectorSearch`");
        }

        let responseClarification = "";

        switch (definition.type) {
            case "classic":
                indexes = await provider.createIndexes(database, collection, [
                    {
                        key: definition.keys,
                        name,
                    },
                ]);
                break;
            case "vectorSearch":
                {
                    await this.ensureSearchIsSupported();
                    indexes = await provider.createSearchIndexes(database, collection, [
                        {
                            name,
                            definition: {
                                fields: definition.fields,
                            },
                            type: "vectorSearch",
                        },
                    ]);

                    responseClarification =
                        " Since this is a vector search index, it may take a while for the index to build. Use the `list-indexes` tool to check the index status.";

                    // clean up the embeddings cache so it considers the new index
                    this.session.vectorSearchEmbeddingsManager.cleanupEmbeddingsForNamespace({ database, collection });
                }

                break;
            case "search":
                {
                    await this.ensureSearchIsSupported();
                    indexes = await provider.createSearchIndexes(database, collection, [
                        {
                            name,
                            definition: {
                                mappings: definition.mappings,
                                analyzer: definition.analyzer,
                                numPartitions: definition.numPartitions,
                            },
                            type: "search",
                        },
                    ]);

                    responseClarification =
                        " Since this is a search index, it may take a while for the index to build. Use the `list-indexes` tool to check the index status.";
                }

                break;
        }

        return {
            content: [
                {
                    text: `Created the index "${indexes[0]}" on collection "${collection}" in database "${database}".${responseClarification}`,
                    type: "text",
                },
            ],
        };
    }
}<|MERGE_RESOLUTION|>--- conflicted
+++ resolved
@@ -150,11 +150,7 @@
                 ])
             )
             .describe(
-<<<<<<< HEAD
-                `The index definition.${this.isFeatureEnabled("vectorSearch") ? " Use 'classic' for standard indexes, 'vectorSearch' for vector search indexes, and 'search' for Atlas Search (lexical) indexes." : ""}`
-=======
-                `The index definition. Use 'classic' for standard indexes${this.isFeatureEnabled("vectorSearch") ? " and 'vectorSearch' for vector search indexes" : ""}.`
->>>>>>> d6d55a88
+                `The index definition. Use 'classic' for standard indexes${this.isFeatureEnabled("vectorSearch") ? ", 'vectorSearch' for vector search indexes, and 'search' for Atlas Search (lexical) indexes" : ""}.`
             ),
     };
 
