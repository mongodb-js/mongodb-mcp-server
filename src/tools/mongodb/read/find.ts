--- conflicted
+++ resolved
@@ -1,15 +1,9 @@
 import { z } from "zod";
-<<<<<<< HEAD
-import { CallToolResult } from "@modelcontextprotocol/sdk/types.js";
+import type { CallToolResult } from "@modelcontextprotocol/sdk/types.js";
 import { DbOperationArgs, MongoDBToolBase } from "../mongodbTool.js";
-import { ToolArgs, OperationType, formatUntrustedData } from "../../tool.js";
-import { SortDirection } from "mongodb";
-=======
-import type { CallToolResult } from "@modelcontextprotocol/sdk/types.js";
-import { DbOperationArgs, formatUntrustedData, MongoDBToolBase } from "../mongodbTool.js";
 import type { ToolArgs, OperationType } from "../../tool.js";
+import { formatUntrustedData } from "../../tool.js";
 import type { SortDirection } from "mongodb";
->>>>>>> 99a9b6a0
 import { checkIndexUsage } from "../../../helpers/indexCheck.js";
 import { EJSON } from "bson";
 
