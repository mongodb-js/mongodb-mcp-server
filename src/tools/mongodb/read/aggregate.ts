import { z } from "zod";
<<<<<<< HEAD
import { CallToolResult } from "@modelcontextprotocol/sdk/types.js";
import { DbOperationArgs, MongoDBToolBase } from "../mongodbTool.js";
import { ToolArgs, OperationType, formatUntrustedData } from "../../tool.js";
=======
import type { CallToolResult } from "@modelcontextprotocol/sdk/types.js";
import { DbOperationArgs, formatUntrustedData, MongoDBToolBase } from "../mongodbTool.js";
import type { ToolArgs, OperationType } from "../../tool.js";
>>>>>>> 99a9b6a0
import { checkIndexUsage } from "../../../helpers/indexCheck.js";
import { EJSON } from "bson";

export const AggregateArgs = {
    pipeline: z.array(z.object({}).passthrough()).describe("An array of aggregation stages to execute"),
};

export class AggregateTool extends MongoDBToolBase {
    public name = "aggregate";
    protected description = "Run an aggregation against a MongoDB collection";
    protected argsShape = {
        ...DbOperationArgs,
        ...AggregateArgs,
    };
    public operationType: OperationType = "read";

    protected async execute({
        database,
        collection,
        pipeline,
    }: ToolArgs<typeof this.argsShape>): Promise<CallToolResult> {
        const provider = await this.ensureConnected();

        // Check if aggregate operation uses an index if enabled
        if (this.config.indexCheck) {
            await checkIndexUsage(provider, database, collection, "aggregate", async () => {
                return provider
                    .aggregate(database, collection, pipeline, {}, { writeConcern: undefined })
                    .explain("queryPlanner");
            });
        }

        const documents = await provider.aggregate(database, collection, pipeline).toArray();

        return {
            content: formatUntrustedData(
                `The aggregation resulted in ${documents.length} documents.`,
                documents.length > 0 ? EJSON.stringify(documents) : undefined
            ),
        };
    }
}<|MERGE_RESOLUTION|>--- conflicted
+++ resolved
@@ -1,13 +1,8 @@
 import { z } from "zod";
-<<<<<<< HEAD
-import { CallToolResult } from "@modelcontextprotocol/sdk/types.js";
+import type { CallToolResult } from "@modelcontextprotocol/sdk/types.js";
 import { DbOperationArgs, MongoDBToolBase } from "../mongodbTool.js";
-import { ToolArgs, OperationType, formatUntrustedData } from "../../tool.js";
-=======
-import type { CallToolResult } from "@modelcontextprotocol/sdk/types.js";
-import { DbOperationArgs, formatUntrustedData, MongoDBToolBase } from "../mongodbTool.js";
 import type { ToolArgs, OperationType } from "../../tool.js";
->>>>>>> 99a9b6a0
+import { formatUntrustedData } from "../../tool.js";
 import { checkIndexUsage } from "../../../helpers/indexCheck.js";
 import { EJSON } from "bson";
 
