--- conflicted
+++ resolved
@@ -1,12 +1,7 @@
 import { z } from "zod";
 import { CallToolResult } from "@modelcontextprotocol/sdk/types.js";
-<<<<<<< HEAD
-import { MongoDBToolBase } from "../mongodbTool.js";
+import { DbOperationArgs, MongoDBToolBase } from "../mongodbTool.js";
 import { ToolArgs, OperationType } from "../../tool.js";
-=======
-import { DbOperationArgs, DbOperationType, MongoDBToolBase } from "../mongodbTool.js";
-import { ToolArgs } from "../../tool.js";
->>>>>>> fe6d8140
 
 export const AggregateArgs = {
     pipeline: z.array(z.object({}).passthrough()).describe("An array of aggregation stages to execute"),
