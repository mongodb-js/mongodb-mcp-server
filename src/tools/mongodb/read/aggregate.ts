--- conflicted
+++ resolved
@@ -18,14 +18,8 @@
     type SearchIndex,
 } from "../../../helpers/assertVectorSearchFilterFieldsAreIndexed.js";
 
-<<<<<<< HEAD
-export const AggregateArgs = {
-    pipeline: z.array(z.union([AnyVectorSearchStage, VectorSearchStage])).describe(
-        `An array of aggregation stages to execute.
-=======
 const pipelineDescriptionWithVectorSearch = `\
 An array of aggregation stages to execute.
->>>>>>> 0e8534c7
 \`$vectorSearch\` **MUST** be the first stage of the pipeline, or the first stage of a \`$unionWith\` subpipeline.
 ### Usage Rules for \`$vectorSearch\`
 - **Unset embeddings:**
