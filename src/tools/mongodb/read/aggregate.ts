import { z } from "zod";
import type { AggregationCursor } from "mongodb";
import type { CallToolResult } from "@modelcontextprotocol/sdk/types.js";
import type { NodeDriverServiceProvider } from "@mongosh/service-provider-node-driver";
import { DbOperationArgs, MongoDBToolBase } from "../mongodbTool.js";
import type { ToolArgs, OperationType, ToolExecutionContext } from "../../tool.js";
import { formatUntrustedData } from "../../tool.js";
import { checkIndexUsage } from "../../../helpers/indexCheck.js";
import { type Document, EJSON } from "bson";
import { ErrorCodes, MongoDBError } from "../../../common/errors.js";
<<<<<<< HEAD
import { collectCursorUntilMaxBytesLimit } from "../../../helpers/collectCursorUntilMaxBytes.js";
import { operationWithFallback } from "../../../helpers/operationWithFallback.js";
import { AGG_COUNT_MAX_TIME_MS_CAP, ONE_MB, CURSOR_LIMITS_TO_LLM_TEXT } from "../../../helpers/constants.js";

export const AggregateArgs = {
    pipeline: z.array(z.object({}).passthrough()).describe("An array of aggregation stages to execute"),
    responseBytesLimit: z.number().optional().default(ONE_MB).describe(`\
The maximum number of bytes to return in the response. This value is capped by the server’s configured maxBytesPerQuery and cannot be exceeded. \
Note to LLM: If the entire aggregation result is required, use the "export" tool instead of increasing this limit.\
`),
=======
import { zEJSON } from "../../args.js";

export const AggregateArgs = {
    pipeline: z.array(zEJSON()).describe("An array of aggregation stages to execute"),
>>>>>>> c10955af
};

export class AggregateTool extends MongoDBToolBase {
    public name = "aggregate";
    protected description = "Run an aggregation against a MongoDB collection";
    protected argsShape = {
        ...DbOperationArgs,
        ...AggregateArgs,
    };
    public operationType: OperationType = "read";

    protected async execute(
        { database, collection, pipeline, responseBytesLimit }: ToolArgs<typeof this.argsShape>,
        { signal }: ToolExecutionContext
    ): Promise<CallToolResult> {
        let aggregationCursor: AggregationCursor | undefined;
        try {
            const provider = await this.ensureConnected();

            this.assertOnlyUsesPermittedStages(pipeline);

            // Check if aggregate operation uses an index if enabled
            if (this.config.indexCheck) {
                await checkIndexUsage(provider, database, collection, "aggregate", async () => {
                    return provider
                        .aggregate(database, collection, pipeline, {}, { writeConcern: undefined })
                        .explain("queryPlanner");
                });
            }

            const cappedResultsPipeline = [...pipeline];
            if (this.config.maxDocumentsPerQuery > 0) {
                cappedResultsPipeline.push({ $limit: this.config.maxDocumentsPerQuery });
            }
            aggregationCursor = provider.aggregate(database, collection, cappedResultsPipeline);

            const [totalDocuments, cursorResults] = await Promise.all([
                this.countAggregationResultDocuments({ provider, database, collection, pipeline }),
                collectCursorUntilMaxBytesLimit({
                    cursor: aggregationCursor,
                    configuredMaxBytesPerQuery: this.config.maxBytesPerQuery,
                    toolResponseBytesLimit: responseBytesLimit,
                    abortSignal: signal,
                }),
            ]);

            // If the total number of documents that the aggregation would've
            // resulted in would be greater than the configured
            // maxDocumentsPerQuery then we know for sure that the results were
            // capped.
            const aggregationResultsCappedByMaxDocumentsLimit =
                this.config.maxDocumentsPerQuery > 0 &&
                !!totalDocuments &&
                totalDocuments > this.config.maxDocumentsPerQuery;

            return {
                content: formatUntrustedData(
                    this.generateMessage({
                        aggResultsCount: totalDocuments,
                        documents: cursorResults.documents,
                        appliedLimits: [
                            aggregationResultsCappedByMaxDocumentsLimit ? "config.maxDocumentsPerQuery" : undefined,
                            cursorResults.cappedBy,
                        ].filter((limit): limit is keyof typeof CURSOR_LIMITS_TO_LLM_TEXT => !!limit),
                    }),
                    cursorResults.documents.length > 0 ? EJSON.stringify(cursorResults.documents) : undefined
                ),
            };
        } finally {
            await aggregationCursor?.close();
        }
    }

    private assertOnlyUsesPermittedStages(pipeline: Record<string, unknown>[]): void {
        const writeOperations: OperationType[] = ["update", "create", "delete"];
        let writeStageForbiddenError = "";

        if (this.config.readOnly) {
            writeStageForbiddenError = "In readOnly mode you can not run pipelines with $out or $merge stages.";
        } else if (this.config.disabledTools.some((t) => writeOperations.includes(t as OperationType))) {
            writeStageForbiddenError =
                "When 'create', 'update', or 'delete' operations are disabled, you can not run pipelines with $out or $merge stages.";
        }

        if (!writeStageForbiddenError) {
            return;
        }

        for (const stage of pipeline) {
            if (stage.$out || stage.$merge) {
                throw new MongoDBError(ErrorCodes.ForbiddenWriteOperation, writeStageForbiddenError);
            }
        }
    }

    private async countAggregationResultDocuments({
        provider,
        database,
        collection,
        pipeline,
    }: {
        provider: NodeDriverServiceProvider;
        database: string;
        collection: string;
        pipeline: Document[];
    }): Promise<number | undefined> {
        const resultsCountAggregation = [...pipeline, { $count: "totalDocuments" }];
        return await operationWithFallback(async (): Promise<number | undefined> => {
            const aggregationResults = await provider
                .aggregate(database, collection, resultsCountAggregation)
                .maxTimeMS(AGG_COUNT_MAX_TIME_MS_CAP)
                .toArray();

            const documentWithCount: unknown = aggregationResults.length === 1 ? aggregationResults[0] : undefined;
            const totalDocuments =
                documentWithCount &&
                typeof documentWithCount === "object" &&
                "totalDocuments" in documentWithCount &&
                typeof documentWithCount.totalDocuments === "number"
                    ? documentWithCount.totalDocuments
                    : 0;

            return totalDocuments;
        }, undefined);
    }

    private generateMessage({
        aggResultsCount,
        documents,
        appliedLimits,
    }: {
        aggResultsCount: number | undefined;
        documents: unknown[];
        appliedLimits: (keyof typeof CURSOR_LIMITS_TO_LLM_TEXT)[];
    }): string {
        const appliedLimitText = appliedLimits.length
            ? `\
while respecting the applied limits of ${appliedLimits.map((limit) => CURSOR_LIMITS_TO_LLM_TEXT[limit]).join(", ")}. \
Note to LLM: If the entire query result is required then use "export" tool to export the query results.\
`
            : "";

        return `\
The aggregation resulted in ${aggResultsCount === undefined ? "indeterminable number of" : aggResultsCount} documents. \
Returning ${documents.length} documents${appliedLimitText ? ` ${appliedLimitText}` : "."}\
`;
    }
}<|MERGE_RESOLUTION|>--- conflicted
+++ resolved
@@ -8,23 +8,17 @@
 import { checkIndexUsage } from "../../../helpers/indexCheck.js";
 import { type Document, EJSON } from "bson";
 import { ErrorCodes, MongoDBError } from "../../../common/errors.js";
-<<<<<<< HEAD
 import { collectCursorUntilMaxBytesLimit } from "../../../helpers/collectCursorUntilMaxBytes.js";
 import { operationWithFallback } from "../../../helpers/operationWithFallback.js";
 import { AGG_COUNT_MAX_TIME_MS_CAP, ONE_MB, CURSOR_LIMITS_TO_LLM_TEXT } from "../../../helpers/constants.js";
+import { zEJSON } from "../../args.js";
 
 export const AggregateArgs = {
-    pipeline: z.array(z.object({}).passthrough()).describe("An array of aggregation stages to execute"),
+    pipeline: z.array(zEJSON()).describe("An array of aggregation stages to execute"),
     responseBytesLimit: z.number().optional().default(ONE_MB).describe(`\
 The maximum number of bytes to return in the response. This value is capped by the server’s configured maxBytesPerQuery and cannot be exceeded. \
 Note to LLM: If the entire aggregation result is required, use the "export" tool instead of increasing this limit.\
 `),
-=======
-import { zEJSON } from "../../args.js";
-
-export const AggregateArgs = {
-    pipeline: z.array(zEJSON()).describe("An array of aggregation stages to execute"),
->>>>>>> c10955af
 };
 
 export class AggregateTool extends MongoDBToolBase {
