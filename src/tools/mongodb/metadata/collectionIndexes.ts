--- conflicted
+++ resolved
@@ -37,25 +37,18 @@
         }
 
         return {
-<<<<<<< HEAD
             content: [
                 ...formatUntrustedData(
                     `Found ${indexDefinitions.length} indexes in the collection "${collection}":`,
-                    indexDefinitions.length > 0 ? JSON.stringify(indexDefinitions, null, 2) : undefined
+                    ...indexDefinitions.map((i) => JSON.stringify(i))
                 ),
                 ...(searchIndexDefinitions.length > 0
                     ? formatUntrustedData(
                           `Found ${searchIndexDefinitions.length} search and vector search indexes in the collection "${collection}":`,
-                          JSON.stringify(searchIndexDefinitions, null, 2)
+                          ...searchIndexDefinitions.map((i) => JSON.stringify(i))
                       )
                     : []),
             ],
-=======
-            content: formatUntrustedData(
-                `Found ${indexes.length} indexes in the collection "${collection}":`,
-                ...indexes.map((index) => `Name: "${index.name}", definition: ${JSON.stringify(index.key)}`)
-            ),
->>>>>>> adbf3a0f
         };
     }
 
