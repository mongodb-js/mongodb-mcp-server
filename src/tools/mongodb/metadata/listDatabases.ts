--- conflicted
+++ resolved
@@ -1,12 +1,8 @@
 import type { CallToolResult } from "@modelcontextprotocol/sdk/types.js";
 import { MongoDBToolBase } from "../mongodbTool.js";
-<<<<<<< HEAD
-import * as bson from "bson";
-import { formatUntrustedData, OperationType } from "../../tool.js";
-=======
 import type * as bson from "bson";
 import type { OperationType } from "../../tool.js";
->>>>>>> 99a9b6a0
+import { formatUntrustedData } from "../../tool.js";
 
 export class ListDatabasesTool extends MongoDBToolBase {
     public name = "list-databases";
