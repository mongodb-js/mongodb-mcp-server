import { z } from "zod";
<<<<<<< HEAD
import { ToolBase, ToolCategory } from "../tool.js";
import { State } from "../../state.js";
=======
import { ToolBase } from "../tool.js";
import { Session } from "../../session.js";
>>>>>>> 92860782
import { NodeDriverServiceProvider } from "@mongosh/service-provider-node-driver";
import { CallToolResult } from "@modelcontextprotocol/sdk/types.js";
import { ErrorCodes, MongoDBError } from "../../errors.js";
import config from "../../config.js";

export const DbOperationArgs = {
    database: z.string().describe("Database name"),
    collection: z.string().describe("Collection name"),
};

export abstract class MongoDBToolBase extends ToolBase {
    constructor(session: Session) {
        super(session);
    }

    protected category: ToolCategory = "mongodb";

    protected async ensureConnected(): Promise<NodeDriverServiceProvider> {
        const provider = this.session.serviceProvider;
        if (!provider && config.connectionString) {
            await this.connectToMongoDB(config.connectionString);
        }

        if (!provider) {
            throw new MongoDBError(ErrorCodes.NotConnectedToMongoDB, "Not connected to MongoDB");
        }

        return provider;
    }

    protected handleError(error: unknown): Promise<CallToolResult> | CallToolResult {
        if (error instanceof MongoDBError && error.code === ErrorCodes.NotConnectedToMongoDB) {
            return {
                content: [
                    {
                        type: "text",
                        text: "You need to connect to a MongoDB instance before you can access its data.",
                    },
                    {
                        type: "text",
                        text: "Please use the 'connect' tool to connect to a MongoDB instance.",
                    },
                ],
                isError: true,
            };
        }

        return super.handleError(error);
    }

    protected async connectToMongoDB(connectionString: string): Promise<void> {
        const provider = await NodeDriverServiceProvider.connect(connectionString, {
            productDocsLink: "https://docs.mongodb.com/todo-mcp",
            productName: "MongoDB MCP",
            readConcern: {
                level: config.connectOptions.readConcern,
            },
            readPreference: config.connectOptions.readPreference,
            writeConcern: {
                w: config.connectOptions.writeConcern,
            },
            timeoutMS: config.connectOptions.timeoutMS,
        });

        this.session.serviceProvider = provider;
    }
}<|MERGE_RESOLUTION|>--- conflicted
+++ resolved
@@ -1,11 +1,6 @@
 import { z } from "zod";
-<<<<<<< HEAD
 import { ToolBase, ToolCategory } from "../tool.js";
-import { State } from "../../state.js";
-=======
-import { ToolBase } from "../tool.js";
 import { Session } from "../../session.js";
->>>>>>> 92860782
 import { NodeDriverServiceProvider } from "@mongosh/service-provider-node-driver";
 import { CallToolResult } from "@modelcontextprotocol/sdk/types.js";
 import { ErrorCodes, MongoDBError } from "../../errors.js";
