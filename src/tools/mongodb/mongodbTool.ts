--- conflicted
+++ resolved
@@ -1,13 +1,9 @@
 import { z } from "zod";
-<<<<<<< HEAD
 import { ToolBase, ToolCategory } from "../tool.js";
-=======
-import { ToolArgs, ToolBase, ToolCategory } from "../tool.js";
-import { Session } from "../../session.js";
->>>>>>> 5d378cce
 import { NodeDriverServiceProvider } from "@mongosh/service-provider-node-driver";
 import { CallToolResult } from "@modelcontextprotocol/sdk/types.js";
 import { ErrorCodes, MongoDBError } from "../../errors.js";
+import { ToolArgs } from "../tool.js";
 
 export const DbOperationArgs = {
     database: z.string().describe("Database name"),
