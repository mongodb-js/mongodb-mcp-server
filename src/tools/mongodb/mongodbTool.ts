--- conflicted
+++ resolved
@@ -3,11 +3,6 @@
 import { NodeDriverServiceProvider } from "@mongosh/service-provider-node-driver";
 import { CallToolResult } from "@modelcontextprotocol/sdk/types.js";
 import { ErrorCodes, MongoDBError } from "../../errors.js";
-<<<<<<< HEAD
-import config from "../../config.js";
-import { Telemetry } from "../../telemetry/telemetry.js";
-=======
->>>>>>> fa2fdd62
 
 export const DbOperationArgs = {
     database: z.string().describe("Database name"),
@@ -15,13 +10,6 @@
 };
 
 export abstract class MongoDBToolBase extends ToolBase {
-<<<<<<< HEAD
-    constructor(session: Session, telemetry: Telemetry) {
-        super(session, telemetry);
-    }
-
-=======
->>>>>>> fa2fdd62
     protected category: ToolCategory = "mongodb";
 
     protected async ensureConnected(): Promise<NodeDriverServiceProvider> {
