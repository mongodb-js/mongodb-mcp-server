--- conflicted
+++ resolved
@@ -1,13 +1,9 @@
 import { z } from "zod";
 import type { CallToolResult } from "@modelcontextprotocol/sdk/types.js";
 import { AtlasToolBase } from "../atlasTool.js";
-<<<<<<< HEAD
-import { ToolArgs, OperationType, formatUntrustedData } from "../../tool.js";
-import { DatabaseUserRole, UserScope } from "../../../common/atlas/openapi.js";
-=======
 import type { ToolArgs, OperationType } from "../../tool.js";
+import { formatUntrustedData } from "../../tool.js";
 import type { DatabaseUserRole, UserScope } from "../../../common/atlas/openapi.js";
->>>>>>> 99a9b6a0
 
 export class ListDBUsersTool extends AtlasToolBase {
     public name = "atlas-list-db-users";
