import type { CallToolResult } from "@modelcontextprotocol/sdk/types.js";
import { AtlasToolBase } from "../atlasTool.js";
import type { OperationType } from "../../tool.js";
import { formatUntrustedData } from "../../tool.js";
import type { ToolArgs } from "../../tool.js";
import { AtlasArgs } from "../../args.js";

export class ListProjectsTool extends AtlasToolBase {
    public name = "atlas-list-projects";
    protected description = "List MongoDB Atlas projects";
    public operationType: OperationType = "read";
    protected argsShape = {
        orgId: AtlasArgs.organizationId()
            .describe("Atlas organization ID to filter projects. If not provided, projects for all orgs are returned.")
            .optional(),
    };

    protected async execute({ orgId }: ToolArgs<typeof this.argsShape>): Promise<CallToolResult> {
        const orgData = await this.session.apiClient.listOrganizations();

        if (!orgData?.results?.length) {
            return {
                content: [{ type: "text", text: "No organizations found in your MongoDB Atlas account." }],
            };
        }

        const orgs: Record<string, string> = orgData.results
            .filter((org) => org.id)
            // eslint-disable-next-line @typescript-eslint/no-non-null-assertion
            .reduce((acc, org) => ({ ...acc, [org.id!]: org.name }), {});

        const data = orgId
            ? await this.session.apiClient.listOrganizationProjects({
                  params: {
                      path: {
                          orgId,
                      },
                  },
              })
            : await this.session.apiClient.listProjects();

        if (!data?.results?.length) {
            return {
                content: [{ type: "text", text: `No projects found in organization ${orgId}.` }],
            };
        }

<<<<<<< HEAD
        const projects = data.results.map((project) => ({
            name: project.name,
            id: project.id,
            organizationName: orgs[project.orgId] ?? "N/A",
            organizationId: project.orgId,
            createdAt: project.created ? new Date(project.created).toISOString() : "N/A",
        }));

        return {
            content: formatUntrustedData(`Found ${data.results.length} projects`, JSON.stringify(projects)),
=======
        const serializedProjects = JSON.stringify(
            data.results.map((project) => ({
                name: project.name,
                id: project.id,
                orgId: project.orgId,
                orgName: orgs[project.orgId] ?? "N/A",
                created: project.created ? new Date(project.created).toLocaleString() : "N/A",
            })),
            null,
            2
        );
        return {
            content: formatUntrustedData(`Found ${data.results.length} projects`, serializedProjects),
>>>>>>> ebe3d9f0
        };
    }
}<|MERGE_RESOLUTION|>--- conflicted
+++ resolved
@@ -45,18 +45,6 @@
             };
         }
 
-<<<<<<< HEAD
-        const projects = data.results.map((project) => ({
-            name: project.name,
-            id: project.id,
-            organizationName: orgs[project.orgId] ?? "N/A",
-            organizationId: project.orgId,
-            createdAt: project.created ? new Date(project.created).toISOString() : "N/A",
-        }));
-
-        return {
-            content: formatUntrustedData(`Found ${data.results.length} projects`, JSON.stringify(projects)),
-=======
         const serializedProjects = JSON.stringify(
             data.results.map((project) => ({
                 name: project.name,
@@ -70,7 +58,6 @@
         );
         return {
             content: formatUntrustedData(`Found ${data.results.length} projects`, serializedProjects),
->>>>>>> ebe3d9f0
         };
     }
 }