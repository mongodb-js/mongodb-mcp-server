import { z } from "zod";
import { AtlasToolBase } from "../atlasTool.js";
import type { CallToolResult } from "@modelcontextprotocol/sdk/types.js";
import type { OperationType, ToolArgs } from "../../tool.js";
import { formatUntrustedData } from "../../tool.js";
import {
    getSuggestedIndexes,
    getDropIndexSuggestions,
    getSchemaAdvice,
    getSlowQueries,
    type SuggestedIndex,
    type DropIndexSuggestion,
    type SlowQueryLog,
    type SchemaRecommendation,
} from "../../../common/atlas/performanceAdvisorUtils.js";

const PerformanceAdvisorOperationType = z.enum([
    "suggestedIndexes",
    "dropIndexSuggestions",
    "slowQueryLogs",
    "schemaSuggestions",
]);

interface PerformanceAdvisorData {
    suggestedIndexes?: Array<SuggestedIndex>;
    dropIndexSuggestions?: {
        hiddenIndexes?: Array<DropIndexSuggestion>;
        redundantIndexes?: Array<DropIndexSuggestion>;
        unusedIndexes?: Array<DropIndexSuggestion>;
    };
    slowQueryLogs?: Array<SlowQueryLog>;
    schemaSuggestions?: Array<SchemaRecommendation>;
}
export class ListPerformanceAdvisorTool extends AtlasToolBase {
    public name = "atlas-list-performance-advisor";
    protected description =
        "List MongoDB Atlas performance advisor recommendations, which includes the operations: suggested indexes, drop index suggestions, slow query logs, and schema suggestions";
    public operationType: OperationType = "read";
    protected argsShape = {
        projectId: z.string().describe("Atlas project ID to list performance advisor recommendations"),
        clusterName: z.string().describe("Atlas cluster name to list performance advisor recommendations"),
        operations: z
<<<<<<< HEAD
            .array(z.nativeEnum(PerformanceAdvisorOperation))
=======
            .array(PerformanceAdvisorOperationType)
            .default(PerformanceAdvisorOperationType.options)
>>>>>>> 3217e95f
            .describe("Operations to list performance advisor recommendations"),
        since: z.date().describe("Date to list slow query logs since").optional(),
        namespaces: z
            .array(z.string())
            .describe("Namespaces to list slow query logs. Only relevant for the slowQueryLogs operation.")
            .optional(),
    };

    protected async execute({
        projectId,
        clusterName,
        operations,
        since,
        namespaces,
    }: ToolArgs<typeof this.argsShape>): Promise<CallToolResult> {
        const data: PerformanceAdvisorData = {
            suggestedIndexes: [],
            dropIndexSuggestions: { hiddenIndexes: [], redundantIndexes: [], unusedIndexes: [] },
            slowQueryLogs: [],
            schemaSuggestions: [],
        };

        try {
            const performanceAdvisorPromises = [];

            if (operations.includes("suggestedIndexes")) {
                performanceAdvisorPromises.push(
                    getSuggestedIndexes(this.session.apiClient, projectId, clusterName).then(({ suggestedIndexes }) => {
                        data.suggestedIndexes = suggestedIndexes;
                    })
                );
            }

            if (operations.includes("dropIndexSuggestions")) {
                performanceAdvisorPromises.push(
                    getDropIndexSuggestions(this.session.apiClient, projectId, clusterName).then(
                        (dropIndexSuggestions) => {
                            data.dropIndexSuggestions = dropIndexSuggestions;
                        }
                    )
                );
            }

            if (operations.includes("slowQueryLogs")) {
                performanceAdvisorPromises.push(
                    getSlowQueries(this.session.apiClient, projectId, clusterName, since, namespaces).then(
                        ({ slowQueryLogs }) => {
                            data.slowQueryLogs = slowQueryLogs;
                        }
                    )
                );
            }

            if (operations.includes("schemaSuggestions")) {
                performanceAdvisorPromises.push(
                    getSchemaAdvice(this.session.apiClient, projectId, clusterName).then(({ recommendations }) => {
                        data.schemaSuggestions = recommendations;
                    })
                );
            }

            await Promise.all(performanceAdvisorPromises);
        } catch (error) {
            return {
                content: [
                    {
                        type: "text",
                        text: `Error retrieving performance advisor data: ${error instanceof Error ? error.message : String(error)}`,
                    },
                ],
            };
        }

        let formattedOutput = "";

        if (data.suggestedIndexes && data.suggestedIndexes.length > 0) {
            formattedOutput += `\n## Suggested Indexes\n${JSON.stringify(data.suggestedIndexes)}\n`;
        }

        if (data.dropIndexSuggestions) {
            formattedOutput += `\n## Drop Index Suggestions\n${JSON.stringify(data.dropIndexSuggestions)}\n`;
        }

        if (data.slowQueryLogs && data.slowQueryLogs.length > 0) {
            formattedOutput += `\n## Slow Query Logs\n${JSON.stringify(data.slowQueryLogs)}\n`;
        }

        if (data.schemaSuggestions && data.schemaSuggestions.length > 0) {
            formattedOutput += `\n## Schema Suggestions\n${JSON.stringify(data.schemaSuggestions)}\n`;
        }

        if (formattedOutput === "") {
            return {
                content: [{ type: "text", text: "No performance advisor recommendations found." }],
            };
        }

        return {
            content: formatUntrustedData("Performance advisor data", formattedOutput),
        };
    }
}<|MERGE_RESOLUTION|>--- conflicted
+++ resolved
@@ -40,12 +40,7 @@
         projectId: z.string().describe("Atlas project ID to list performance advisor recommendations"),
         clusterName: z.string().describe("Atlas cluster name to list performance advisor recommendations"),
         operations: z
-<<<<<<< HEAD
-            .array(z.nativeEnum(PerformanceAdvisorOperation))
-=======
             .array(PerformanceAdvisorOperationType)
-            .default(PerformanceAdvisorOperationType.options)
->>>>>>> 3217e95f
             .describe("Operations to list performance advisor recommendations"),
         since: z.date().describe("Date to list slow query logs since").optional(),
         namespaces: z
