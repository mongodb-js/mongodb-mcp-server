import { z } from "zod";
import type { CallToolResult } from "@modelcontextprotocol/sdk/types.js";
import { AtlasToolBase } from "../atlasTool.js";
<<<<<<< HEAD
import { ToolArgs, OperationType, formatUntrustedData } from "../../tool.js";
=======
import type { ToolArgs, OperationType } from "../../tool.js";
>>>>>>> 99a9b6a0

export class ListAlertsTool extends AtlasToolBase {
    public name = "atlas-list-alerts";
    protected description = "List MongoDB Atlas alerts";
    public operationType: OperationType = "read";
    protected argsShape = {
        projectId: z.string().describe("Atlas project ID to list alerts for"),
    };

    protected async execute({ projectId }: ToolArgs<typeof this.argsShape>): Promise<CallToolResult> {
        const data = await this.session.apiClient.listAlerts({
            params: {
                path: {
                    groupId: projectId,
                },
            },
        });

        if (!data?.results?.length) {
            return { content: [{ type: "text", text: "No alerts found in your MongoDB Atlas project." }] };
        }

        // Format alerts as a table
        const output =
            `Alert ID | Status | Created | Updated | Type | Comment
----------|---------|----------|----------|------|--------
` +
            data.results
                .map((alert) => {
                    const created = alert.created ? new Date(alert.created).toLocaleString() : "N/A";
                    const updated = alert.updated ? new Date(alert.updated).toLocaleString() : "N/A";
                    const comment = alert.acknowledgementComment ?? "N/A";
                    return `${alert.id} | ${alert.status} | ${created} | ${updated} | ${alert.eventTypeName} | ${comment}`;
                })
                .join("\n");

        return {
            content: formatUntrustedData(`Found ${data.results.length} alerts in project ${projectId}`, output),
        };
    }
}<|MERGE_RESOLUTION|>--- conflicted
+++ resolved
@@ -1,11 +1,8 @@
 import { z } from "zod";
 import type { CallToolResult } from "@modelcontextprotocol/sdk/types.js";
 import { AtlasToolBase } from "../atlasTool.js";
-<<<<<<< HEAD
-import { ToolArgs, OperationType, formatUntrustedData } from "../../tool.js";
-=======
 import type { ToolArgs, OperationType } from "../../tool.js";
->>>>>>> 99a9b6a0
+import { formatUntrustedData } from "../../tool.js";
 
 export class ListAlertsTool extends AtlasToolBase {
     public name = "atlas-list-alerts";
