import { z } from "zod";
import type { CallToolResult } from "@modelcontextprotocol/sdk/types.js";
import { AtlasToolBase } from "../atlasTool.js";
<<<<<<< HEAD
import { ToolArgs, OperationType, formatUntrustedData } from "../../tool.js";
import { Cluster, inspectCluster } from "../../../common/atlas/cluster.js";
=======
import type { ToolArgs, OperationType } from "../../tool.js";
import type { Cluster } from "../../../common/atlas/cluster.js";
import { inspectCluster } from "../../../common/atlas/cluster.js";
>>>>>>> 99a9b6a0

export class InspectClusterTool extends AtlasToolBase {
    public name = "atlas-inspect-cluster";
    protected description = "Inspect MongoDB Atlas cluster";
    public operationType: OperationType = "read";
    protected argsShape = {
        projectId: z.string().describe("Atlas project ID"),
        clusterName: z.string().describe("Atlas cluster name"),
    };

    protected async execute({ projectId, clusterName }: ToolArgs<typeof this.argsShape>): Promise<CallToolResult> {
        const cluster = await inspectCluster(this.session.apiClient, projectId, clusterName);

        return this.formatOutput(cluster);
    }

    private formatOutput(formattedCluster: Cluster): CallToolResult {
        return {
            content: formatUntrustedData(
                "Cluster details:",
                `Cluster Name | Cluster Type | Tier | State | MongoDB Version | Connection String
----------------|----------------|----------------|----------------|----------------|----------------
${formattedCluster.name || "Unknown"} | ${formattedCluster.instanceType} | ${formattedCluster.instanceSize || "N/A"} | ${formattedCluster.state || "UNKNOWN"} | ${formattedCluster.mongoDBVersion || "N/A"} | ${formattedCluster.connectionString || "N/A"}`
            ),
        };
    }
}<|MERGE_RESOLUTION|>--- conflicted
+++ resolved
@@ -1,14 +1,10 @@
 import { z } from "zod";
 import type { CallToolResult } from "@modelcontextprotocol/sdk/types.js";
 import { AtlasToolBase } from "../atlasTool.js";
-<<<<<<< HEAD
-import { ToolArgs, OperationType, formatUntrustedData } from "../../tool.js";
-import { Cluster, inspectCluster } from "../../../common/atlas/cluster.js";
-=======
 import type { ToolArgs, OperationType } from "../../tool.js";
+import { formatUntrustedData } from "../../tool.js";
 import type { Cluster } from "../../../common/atlas/cluster.js";
 import { inspectCluster } from "../../../common/atlas/cluster.js";
->>>>>>> 99a9b6a0
 
 export class InspectClusterTool extends AtlasToolBase {
     public name = "atlas-inspect-cluster";
