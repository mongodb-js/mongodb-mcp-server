import { z } from "zod";
import { CallToolResult } from "@modelcontextprotocol/sdk/types.js";
import { AtlasToolBase } from "./atlasTool.js";
import { ToolArgs } from "../tool.js";
import { DatabaseUserRole, UserScope } from "../../common/atlas/openapi.js";

export class ListDBUsersTool extends AtlasToolBase {
    protected name = "atlas-list-db-users";
    protected description = "List MongoDB Atlas database users";
    protected argsShape = {
        projectId: z.string().describe("Atlas project ID to filter DB users"),
    };

    protected async execute({ projectId }: ToolArgs<typeof this.argsShape>): Promise<CallToolResult> {
        this.state.ensureApiClient();

<<<<<<< HEAD
        const data = await this.apiClient.listDatabaseUsers({
=======
        const data = await this.state.apiClient.listDatabaseUsers({
>>>>>>> 0becdaa4
            params: {
                path: {
                    groupId: projectId,
                },
            },
        });

        if (!data?.results?.length) {
            throw new Error("No database users found.");
        }

        const output =
            `Username | Roles | Scopes
----------------|----------------|----------------
` +
            data.results
                .map((user) => {
                    return `${user.username} | ${formatRoles(user.roles)} | ${formatScopes(user.scopes)}`;
                })
                .join("\n");
        return {
            content: [{ type: "text", text: output }],
        };
    }
}

function formatRoles(roles?: DatabaseUserRole[]) {
    if (!roles?.length) {
        return "N/A";
    }
    return roles
        .map(
            (role) =>
                `${role.roleName}${role.databaseName ? `@${role.databaseName}${role.collectionName ? `:${role.collectionName}` : ""}` : ""}`
        )
        .join(", ");
}

function formatScopes(scopes?: UserScope[]) {
    if (!scopes?.length) {
        return "All";
    }
    return scopes.map((scope) => `${scope.type}:${scope.name}`).join(", ");
}<|MERGE_RESOLUTION|>--- conflicted
+++ resolved
@@ -14,11 +14,7 @@
     protected async execute({ projectId }: ToolArgs<typeof this.argsShape>): Promise<CallToolResult> {
         this.state.ensureApiClient();
 
-<<<<<<< HEAD
-        const data = await this.apiClient.listDatabaseUsers({
-=======
         const data = await this.state.apiClient.listDatabaseUsers({
->>>>>>> 0becdaa4
             params: {
                 path: {
                     groupId: projectId,
