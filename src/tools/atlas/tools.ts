import { ToolBase } from "../tool.js";
import { ApiClient } from "../../common/atlas/apiClient.js";
import { McpServer } from "@modelcontextprotocol/sdk/server/mcp.js";
import { State } from "../../state.js";
import { AuthTool } from "./auth.js";
import { ListClustersTool } from "./listClusters.js";
import { ListProjectsTool } from "./listProjects.js";
import { InspectClusterTool } from "./inspectCluster.js";
import { CreateFreeClusterTool } from "./createFreeCluster.js";
<<<<<<< HEAD
import { ListDBUsersTool } from "./listDBUsers.js";
import { CreateDBUserTool } from "./createDBUser.js";
=======
import { CreateAccessListTool } from "./createAccessList.js";
import { InspectAccessListTool } from "./inspectAccessList.js";
>>>>>>> 27bc07b3

export function registerAtlasTools(server: McpServer, state: State, apiClient: ApiClient) {
    const tools: ToolBase[] = [
        new AuthTool(state, apiClient),
        new ListClustersTool(state, apiClient),
        new ListProjectsTool(state, apiClient),
        new InspectClusterTool(state, apiClient),
        new CreateFreeClusterTool(state, apiClient),
<<<<<<< HEAD
        new ListDBUsersTool(state, apiClient),
        new CreateDBUserTool(state, apiClient),
=======
        new CreateAccessListTool(state, apiClient),
        new InspectAccessListTool(state, apiClient),
>>>>>>> 27bc07b3
    ];

    for (const tool of tools) {
        tool.register(server);
    }
}<|MERGE_RESOLUTION|>--- conflicted
+++ resolved
@@ -7,13 +7,10 @@
 import { ListProjectsTool } from "./listProjects.js";
 import { InspectClusterTool } from "./inspectCluster.js";
 import { CreateFreeClusterTool } from "./createFreeCluster.js";
-<<<<<<< HEAD
+import { CreateAccessListTool } from "./createAccessList.js";
+import { InspectAccessListTool } from "./inspectAccessList.js";
 import { ListDBUsersTool } from "./listDBUsers.js";
 import { CreateDBUserTool } from "./createDBUser.js";
-=======
-import { CreateAccessListTool } from "./createAccessList.js";
-import { InspectAccessListTool } from "./inspectAccessList.js";
->>>>>>> 27bc07b3
 
 export function registerAtlasTools(server: McpServer, state: State, apiClient: ApiClient) {
     const tools: ToolBase[] = [
@@ -22,13 +19,10 @@
         new ListProjectsTool(state, apiClient),
         new InspectClusterTool(state, apiClient),
         new CreateFreeClusterTool(state, apiClient),
-<<<<<<< HEAD
+        new CreateAccessListTool(state, apiClient),
+        new InspectAccessListTool(state, apiClient),
         new ListDBUsersTool(state, apiClient),
         new CreateDBUserTool(state, apiClient),
-=======
-        new CreateAccessListTool(state, apiClient),
-        new InspectAccessListTool(state, apiClient),
->>>>>>> 27bc07b3
     ];
 
     for (const tool of tools) {
