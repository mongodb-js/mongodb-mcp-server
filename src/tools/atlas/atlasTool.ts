--- conflicted
+++ resolved
@@ -1,10 +1,5 @@
-<<<<<<< HEAD
 import { ToolBase, ToolCategory } from "../tool.js";
-import { State } from "../../state.js";
-=======
-import { ToolBase } from "../tool.js";
 import { Session } from "../../session.js";
->>>>>>> 92860782
 
 export abstract class AtlasToolBase extends ToolBase {
     constructor(protected readonly session: Session) {
