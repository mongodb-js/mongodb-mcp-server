import { ToolBase, ToolCategory } from "../tool.js";
<<<<<<< HEAD
import { Session } from "../../session.js";
import config from "../../config.js";
import { Telemetry } from "../../telemetry/telemetry.js";

export abstract class AtlasToolBase extends ToolBase {
    constructor(
        protected readonly session: Session,
        telemetry: Telemetry
    ) {
        super(session, telemetry);
    }

=======

export abstract class AtlasToolBase extends ToolBase {
>>>>>>> fa2fdd62
    protected category: ToolCategory = "atlas";

    protected verifyAllowed(): boolean {
        if (!this.config.apiClientId || !this.config.apiClientSecret) {
            return false;
        }
        return super.verifyAllowed();
    }
}<|MERGE_RESOLUTION|>--- conflicted
+++ resolved
@@ -1,23 +1,10 @@
 import { ToolBase, ToolCategory } from "../tool.js";
-<<<<<<< HEAD
 import { Session } from "../../session.js";
-import config from "../../config.js";
 import { Telemetry } from "../../telemetry/telemetry.js";
 
 export abstract class AtlasToolBase extends ToolBase {
-    constructor(
-        protected readonly session: Session,
-        telemetry: Telemetry
-    ) {
-        super(session, telemetry);
-    }
-
-=======
-
-export abstract class AtlasToolBase extends ToolBase {
->>>>>>> fa2fdd62
     protected category: ToolCategory = "atlas";
-
+    
     protected verifyAllowed(): boolean {
         if (!this.config.apiClientId || !this.config.apiClientSecret) {
             return false;
