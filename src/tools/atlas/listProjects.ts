import { CallToolResult } from "@modelcontextprotocol/sdk/types.js";
import { AtlasToolBase } from "./atlasTool.js";

export class ListProjectsTool extends AtlasToolBase {
    protected name = "atlas-list-projects";
    protected description = "List MongoDB Atlas projects";
    protected argsShape = {};

    protected async execute(): Promise<CallToolResult> {
        this.state.ensureApiClient();

<<<<<<< HEAD
        const data = await this.apiClient.listProjects();
=======
        const data = await this.state.apiClient.listProjects();
>>>>>>> 0becdaa4

        if (!data?.results?.length) {
            throw new Error("No projects found in your MongoDB Atlas account.");
        }

        // Format projects as a table
        const rows = data.results
            .map((project) => {
                const createdAt = project.created ? new Date(project.created).toLocaleString() : "N/A";
                return `${project.name} | ${project.id} | ${createdAt}`;
            })
            .join("\n");
        const formattedProjects = `Project Name | Project ID | Created At
----------------| ----------------| ----------------
${rows}`;
        return {
            content: [{ type: "text", text: formattedProjects }],
        };
    }
}<|MERGE_RESOLUTION|>--- conflicted
+++ resolved
@@ -9,11 +9,7 @@
     protected async execute(): Promise<CallToolResult> {
         this.state.ensureApiClient();
 
-<<<<<<< HEAD
-        const data = await this.apiClient.listProjects();
-=======
         const data = await this.state.apiClient.listProjects();
->>>>>>> 0becdaa4
 
         if (!data?.results?.length) {
             throw new Error("No projects found in your MongoDB Atlas account.");
