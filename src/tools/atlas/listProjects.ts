import { CallToolResult } from "@modelcontextprotocol/sdk/types.js";
import { AtlasToolBase } from "./atlasTool.js";

export class ListProjectsTool extends AtlasToolBase {
    protected name = "atlas-list-projects";
    protected description = "List MongoDB Atlas projects";
    protected argsShape = {};

    protected async execute(): Promise<CallToolResult> {
        this.session.ensureAuthenticated();

<<<<<<< HEAD
        const data = await this.apiClient.listProjects();
=======
        const data = await this.session.apiClient.listProjects();
>>>>>>> 8ca583af

        if (!data?.results?.length) {
            throw new Error("No projects found in your MongoDB Atlas account.");
        }

        // Format projects as a table
        const rows = data.results
            .map((project) => {
                const createdAt = project.created ? new Date(project.created).toLocaleString() : "N/A";
                return `${project.name} | ${project.id} | ${createdAt}`;
            })
            .join("\n");
        const formattedProjects = `Project Name | Project ID | Created At
----------------| ----------------| ----------------
${rows}`;
        return {
            content: [{ type: "text", text: formattedProjects }],
        };
    }
}<|MERGE_RESOLUTION|>--- conflicted
+++ resolved
@@ -9,11 +9,7 @@
     protected async execute(): Promise<CallToolResult> {
         this.session.ensureAuthenticated();
 
-<<<<<<< HEAD
-        const data = await this.apiClient.listProjects();
-=======
         const data = await this.session.apiClient.listProjects();
->>>>>>> 8ca583af
 
         if (!data?.results?.length) {
             throw new Error("No projects found in your MongoDB Atlas account.");
