--- conflicted
+++ resolved
@@ -42,26 +42,6 @@
             return "connected-to-other-cluster";
         }
 
-<<<<<<< HEAD
-        if (!this.session.serviceProvider) {
-            return "connecting";
-        }
-
-        try {
-            await this.session.serviceProvider.runCommand("admin", {
-                ping: 1,
-            });
-
-            return "connected";
-        } catch (err: unknown) {
-            const error = err instanceof Error ? err : new Error(String(err));
-            logger.debug({
-                id: LogId.atlasConnectFailure,
-                context: "atlas-connect-cluster",
-                message: `error querying cluster: ${error.message}`,
-            });
-            return "unknown";
-=======
         switch (currentConectionState.tag) {
             case "connecting":
             case "disconnected": // we might still be calling Atlas APIs and not attempted yet to connect to MongoDB, but we are still "connecting"
@@ -69,13 +49,12 @@
             case "connected":
                 return "connected";
             case "errored":
-                logger.debug(
-                    LogId.atlasConnectFailure,
-                    "atlas-connect-cluster",
-                    `error querying cluster: ${currentConectionState.errorReason}`
-                );
+                logger.debug({
+                    id: LogId.atlasConnectFailure,
+                    context: "atlas-connect-cluster",
+                    message: `error querying cluster: ${currentConectionState.errorReason}`,
+                });
                 return "unknown";
->>>>>>> a35d18dd
         }
     }
 
