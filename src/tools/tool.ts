--- conflicted
+++ resolved
@@ -79,17 +79,13 @@
             } catch (error: unknown) {
                 logger.error(mongoLogId(1_000_000), "tool", `Error executing ${this.name}: ${error as string}`);
 
-<<<<<<< HEAD
                 await this.emitToolEvent(
                     startTime,
                     "failure",
                     error instanceof Error ? error : new Error(String(error))
                 );
 
-                return await this.handleError(error);
-=======
                 return await this.handleError(error, args[0] as ToolArgs<typeof this.argsShape>);
->>>>>>> 5d378cce
             }
         };
 
