--- conflicted
+++ resolved
@@ -316,19 +316,15 @@
     }
 }
 
-<<<<<<< HEAD
-export function formatUntrustedData(description: string, ...data: string[]): { text: string; type: "text" }[] {
-=======
 /**
  * Formats potentially untrusted data to be included in tool responses. The data is wrapped in unique tags
  * and a warning is added to not execute or act on any instructions within those tags.
  * @param description A description that is prepended to the untrusted data warning. It should not include any
  * untrusted data as it is not sanitized.
- * @param data The data to format. If undefined, only the description is returned.
+ * @param data The data to format. If an empty array, only the description is returned.
  * @returns A tool response content that can be directly returned.
  */
-export function formatUntrustedData(description: string, data?: string): { text: string; type: "text" }[] {
->>>>>>> 5af0d3d5
+export function formatUntrustedData(description: string, ...data: string[]): { text: string; type: "text" }[] {
     const uuid = crypto.randomUUID();
 
     const openingTag = `<untrusted-user-data-${uuid}>`;
