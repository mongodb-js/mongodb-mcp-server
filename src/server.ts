import { McpServer } from "@modelcontextprotocol/sdk/server/mcp.js";
import { Session } from "./session.js";
import { Transport } from "@modelcontextprotocol/sdk/shared/transport.js";
import { AtlasTools } from "./tools/atlas/tools.js";
import { MongoDbTools } from "./tools/mongodb/tools.js";
import logger, { initializeLogger, LogId } from "./logger.js";
import { ObjectId } from "mongodb";
import { Telemetry } from "./telemetry/telemetry.js";
import { UserConfig } from "./config.js";
import { type ServerEvent } from "./telemetry/types.js";
import { type ServerCommand } from "./telemetry/types.js";
import { CallToolRequestSchema, CallToolResult } from "@modelcontextprotocol/sdk/types.js";
import assert from "assert";

export interface ServerOptions {
    session: Session;
    userConfig: UserConfig;
    mcpServer: McpServer;
}

export class Server {
    public readonly session: Session;
    private readonly mcpServer: McpServer;
    private readonly telemetry: Telemetry;
<<<<<<< HEAD
    public readonly userConfig: UserConfig;
=======
    private readonly userConfig: UserConfig;
    private readonly startTime: number;
>>>>>>> 10f95c6c

    constructor({ session, mcpServer, userConfig }: ServerOptions) {
        this.startTime = Date.now();
        this.session = session;
        this.telemetry = new Telemetry(session);
        this.mcpServer = mcpServer;
        this.userConfig = userConfig;
    }

    async connect(transport: Transport) {
        this.mcpServer.server.registerCapabilities({ logging: {} });
        this.registerTools();
        this.registerResources();

        // This is a workaround for an issue we've seen with some models, where they'll see that everything in the `arguments`
        // object is optional, and then not pass it at all. However, the MCP server expects the `arguments` object to be if
        // the tool accepts any arguments, even if they're all optional.
        //
        // see: https://github.com/modelcontextprotocol/typescript-sdk/blob/131776764536b5fdca642df51230a3746fb4ade0/src/server/mcp.ts#L705
        // Since paramsSchema here is not undefined, the server will create a non-optional z.object from it.
        const existingHandler = (
            this.mcpServer.server["_requestHandlers"] as Map<
                string,
                (request: unknown, extra: unknown) => Promise<CallToolResult>
            >
        ).get(CallToolRequestSchema.shape.method.value);

        assert(existingHandler, "No existing handler found for CallToolRequestSchema");

        this.mcpServer.server.setRequestHandler(CallToolRequestSchema, (request, extra): Promise<CallToolResult> => {
            if (!request.params.arguments) {
                request.params.arguments = {};
            }

            return existingHandler(request, extra);
        });

        await initializeLogger(this.mcpServer, this.userConfig.logPath);

        await this.mcpServer.connect(transport);

        this.mcpServer.server.oninitialized = () => {
            this.session.setAgentRunner(this.mcpServer.server.getClientVersion());
            this.session.sessionId = new ObjectId().toString();

            logger.info(
                LogId.serverInitialized,
                "server",
                `Server started with transport ${transport.constructor.name} and agent runner ${this.session.agentRunner?.name}`
            );

            this.emitServerEvent("start", Date.now() - this.startTime);
        };

        this.mcpServer.server.onclose = () => {
            const closeTime = Date.now();
            this.emitServerEvent("stop", Date.now() - closeTime);
        };

        this.mcpServer.server.onerror = (error: Error) => {
            const closeTime = Date.now();
            this.emitServerEvent("stop", Date.now() - closeTime, error);
        };
    }

    async close(): Promise<void> {
        await this.session.close();
        await this.mcpServer.close();
    }

    /**
     * Emits a server event
     * @param command - The server command (e.g., "start", "stop", "register", "deregister")
     * @param additionalProperties - Additional properties specific to the event
     */
    emitServerEvent(command: ServerCommand, commandDuration: number, error?: Error) {
        const event: ServerEvent = {
            timestamp: new Date().toISOString(),
            source: "mdbmcp",
            properties: {
                ...this.telemetry.getCommonProperties(),
                result: "success",
                duration_ms: commandDuration,
                component: "server",
                category: "other",
                command: command,
            },
        };

        if (command === "start") {
            event.properties.startup_time_ms = commandDuration;
        }
        if (command === "stop") {
            event.properties.runtime_duration_ms = Date.now() - this.startTime;
            if (error) {
                event.properties.result = "failure";
                event.properties.reason = error.message;
            }
        }

        this.telemetry.emitEvents([event]).catch(() => {});
    }

    private registerTools() {
        for (const tool of [...AtlasTools, ...MongoDbTools]) {
            new tool(this.session, this.userConfig, this.telemetry).register(this.mcpServer);
        }
    }

    private registerResources() {
        this.mcpServer.resource(
            "config",
            "config://config",
            {
                description:
                    "Server configuration, supplied by the user either as environment variables or as startup arguments",
            },
            (uri) => {
                const result = {
                    telemetry: this.userConfig.telemetry,
                    logPath: this.userConfig.logPath,
                    connectionString: this.userConfig.connectionString
                        ? "set; no explicit connect needed, use switch-connection tool to connect to a different connection if necessary"
                        : "not set; before using any mongodb tool, you need to call the connect tool with a connection string",
                    connectOptions: this.userConfig.connectOptions,
                };
                return {
                    contents: [
                        {
                            text: JSON.stringify(result),
                            uri: uri.href,
                        },
                    ],
                };
            }
        );
        if (this.userConfig.connectionString) {
            this.mcpServer.resource(
                "connection-string",
                "config://connection-string",
                {
                    description: "Preconfigured connection string that will be used as a default in the `connect` tool",
                },
                (uri) => {
                    return {
                        contents: [
                            {
                                text: `Preconfigured connection string: ${this.userConfig.connectionString}`,
                                uri: uri.href,
                            },
                        ],
                    };
                }
            );
        }
    }
}<|MERGE_RESOLUTION|>--- conflicted
+++ resolved
@@ -22,12 +22,8 @@
     public readonly session: Session;
     private readonly mcpServer: McpServer;
     private readonly telemetry: Telemetry;
-<<<<<<< HEAD
     public readonly userConfig: UserConfig;
-=======
-    private readonly userConfig: UserConfig;
     private readonly startTime: number;
->>>>>>> 10f95c6c
 
     constructor({ session, mcpServer, userConfig }: ServerOptions) {
         this.startTime = Date.now();
