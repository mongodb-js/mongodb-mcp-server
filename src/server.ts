import { McpServer } from "@modelcontextprotocol/sdk/server/mcp.js";
import { ApiClient } from "./common/atlas/apiClient.js";
import { State } from "./state.js";
import { Transport } from "@modelcontextprotocol/sdk/shared/transport.js";
import { registerAtlasTools } from "./tools/atlas/tools.js";
import { registerMongoDBTools } from "./tools/mongodb/index.js";
import logger, { initializeLogger } from "./logger.js";
import { mongoLogId } from "mongodb-log-writer";

export class Server {
<<<<<<< HEAD
    readonly state: State;
    private readonly apiClient: ApiClient;
    private readonly mcpServer: McpServer;
    private readonly transport: Transport;

    constructor({
        state,
        apiClient,
        mcpServer,
        transport,
    }: {
        state: State;
        apiClient: ApiClient;
        mcpServer: McpServer;
        transport: Transport;
    }) {
        this.state = state;
        this.apiClient = apiClient;
        this.mcpServer = mcpServer;
        this.transport = transport;
    }

    async registerAndConnect() {
        this.mcpServer.server.registerCapabilities({ logging: {} });
=======
    state: State = defaultState;
    apiClient?: ApiClient;
    initialized: boolean = false;
    private server?: McpServer;

    private async init() {
        if (this.initialized) {
            return;
        }

        await this.state.loadCredentials();

        if (config.apiClientId && config.apiClientSecret) {
            this.apiClient = new ApiClient({
                credentials: {
                    clientId: config.apiClientId,
                    clientSecret: config.apiClientSecret,
                },
            });
        }

        this.initialized = true;
    }

    async connect(transport: Transport) {
        await this.init();
        const server = new McpServer({
            name: "MongoDB Atlas",
            version: config.version,
        });
>>>>>>> 0f032889

        registerAtlasTools(this.mcpServer, this.state, this.apiClient);
        registerMongoDBTools(this.mcpServer, this.state);

<<<<<<< HEAD
        await this.mcpServer.connect(this.transport);

        await initializeLogger(this.mcpServer);

        logger.info(
            mongoLogId(1_000_004),
            "server",
            `Server started with transport ${this.transport.constructor.name}`
        );
    }
=======
        registerAtlasTools(server, this.state, this.apiClient);
        registerMongoDBTools(server, this.state);

        await server.connect(transport);
        await initializeLogger(server);
        this.server = server;
>>>>>>> 0f032889

    async close(): Promise<void> {
        try {
            await this.state.serviceProvider?.close(true);
        } catch {
            // Ignore errors during service provider close
        }
        await this.mcpServer.close();
    }

    async close(): Promise<void> {
        try {
            await this.state.serviceProvider?.close(true);
        } catch {
            // Ignore errors during service provider close
        }
        await this.server?.close();
    }
}<|MERGE_RESOLUTION|>--- conflicted
+++ resolved
@@ -8,8 +8,7 @@
 import { mongoLogId } from "mongodb-log-writer";
 
 export class Server {
-<<<<<<< HEAD
-    readonly state: State;
+    private readonly state: State;
     private readonly apiClient: ApiClient;
     private readonly mcpServer: McpServer;
     private readonly transport: Transport;
@@ -33,15 +32,26 @@
 
     async registerAndConnect() {
         this.mcpServer.server.registerCapabilities({ logging: {} });
-=======
-    state: State = defaultState;
-    apiClient?: ApiClient;
-    initialized: boolean = false;
-    private server?: McpServer;
 
-    private async init() {
-        if (this.initialized) {
-            return;
+        registerAtlasTools(this.mcpServer, this.state, this.apiClient);
+        registerMongoDBTools(this.mcpServer, this.state);
+
+        await this.mcpServer.connect(this.transport);
+
+        await initializeLogger(this.mcpServer);
+
+        logger.info(
+            mongoLogId(1_000_004),
+            "server",
+            `Server started with transport ${this.transport.constructor.name}`
+        );
+    }
+
+    async close(): Promise<void> {
+        try {
+            await this.state.serviceProvider?.close(true);
+        } catch {
+            // Ignore errors during service provider close
         }
 
         await this.state.loadCredentials();
@@ -64,38 +74,17 @@
             name: "MongoDB Atlas",
             version: config.version,
         });
->>>>>>> 0f032889
 
-        registerAtlasTools(this.mcpServer, this.state, this.apiClient);
-        registerMongoDBTools(this.mcpServer, this.state);
+        server.server.registerCapabilities({ logging: {} });
 
-<<<<<<< HEAD
-        await this.mcpServer.connect(this.transport);
-
-        await initializeLogger(this.mcpServer);
-
-        logger.info(
-            mongoLogId(1_000_004),
-            "server",
-            `Server started with transport ${this.transport.constructor.name}`
-        );
-    }
-=======
         registerAtlasTools(server, this.state, this.apiClient);
         registerMongoDBTools(server, this.state);
 
         await server.connect(transport);
         await initializeLogger(server);
         this.server = server;
->>>>>>> 0f032889
 
-    async close(): Promise<void> {
-        try {
-            await this.state.serviceProvider?.close(true);
-        } catch {
-            // Ignore errors during service provider close
-        }
-        await this.mcpServer.close();
+        logger.info(mongoLogId(1_000_004), "server", `Server started with transport ${transport.constructor.name}`);
     }
 
     async close(): Promise<void> {
