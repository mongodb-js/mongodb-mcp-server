--- conflicted
+++ resolved
@@ -16,13 +16,9 @@
     UnsubscribeRequestSchema,
 } from "@modelcontextprotocol/sdk/types.js";
 import assert from "assert";
-<<<<<<< HEAD
-import { ToolBase } from "./tools/tool.js";
+import type { ToolBase } from "./tools/tool.js";
 import { AssistantTools } from "./tools/assistant/tools.js";
-=======
-import type { ToolBase } from "./tools/tool.js";
 import { validateConnectionString } from "./helpers/connectionOptions.js";
->>>>>>> 46a93cca
 
 export interface ServerOptions {
     session: Session;
