import { McpServer } from "@modelcontextprotocol/sdk/server/mcp.js";
<<<<<<< HEAD
import { ApiClient } from "./common/atlas/apiClient.js";
import { State } from "./state.js";
=======
import defaultState, { State } from "./state.js";
>>>>>>> 0becdaa4
import { Transport } from "@modelcontextprotocol/sdk/shared/transport.js";
import { registerAtlasTools } from "./tools/atlas/tools.js";
import { registerMongoDBTools } from "./tools/mongodb/index.js";
import logger, { initializeLogger } from "./logger.js";
import { mongoLogId } from "mongodb-log-writer";

export class Server {
<<<<<<< HEAD
    private readonly state: State;
    private readonly apiClient: ApiClient;
    private readonly mcpServer: McpServer;
    private readonly transport: Transport;

    constructor({
        state,
        apiClient,
        mcpServer,
        transport,
    }: {
        state: State;
        apiClient: ApiClient;
        mcpServer: McpServer;
        transport: Transport;
    }) {
        this.state = state;
        this.apiClient = apiClient;
        this.mcpServer = mcpServer;
        this.transport = transport;
    }

    async registerAndConnect() {
        this.mcpServer.server.registerCapabilities({ logging: {} });

        registerAtlasTools(this.mcpServer, this.state, this.apiClient);
        registerMongoDBTools(this.mcpServer, this.state);

        await this.mcpServer.connect(this.transport);

        await initializeLogger(this.mcpServer);

        logger.info(
            mongoLogId(1_000_004),
            "server",
            `Server started with transport ${this.transport.constructor.name}`
        );
    }

    async close(): Promise<void> {
        try {
            await this.state.serviceProvider?.close(true);
        } catch {
            // Ignore errors during service provider close
        }

        await this.state.loadCredentials();

        if (config.apiClientId && config.apiClientSecret) {
            this.apiClient = new ApiClient({
                credentials: {
                    clientId: config.apiClientId,
                    clientSecret: config.apiClientSecret,
                },
            });
        }

        this.initialized = true;
    }
=======
    state: State = defaultState;
    private server?: McpServer;
>>>>>>> 0becdaa4

    async connect(transport: Transport) {
        this.server = new McpServer({
            name: "MongoDB Atlas",
            version: config.version,
        });

        this.server.server.registerCapabilities({ logging: {} });

        registerAtlasTools(this.server, this.state);
        registerMongoDBTools(this.server, this.state);

        await initializeLogger(this.server);
        await this.server.connect(transport);

        logger.info(mongoLogId(1_000_004), "server", `Server started with transport ${transport.constructor.name}`);
    }

    async close(): Promise<void> {
        try {
            await this.state.serviceProvider?.close(true);
        } catch {
            // Ignore errors during service provider close
        }
        await this.server?.close();
    }
}<|MERGE_RESOLUTION|>--- conflicted
+++ resolved
@@ -1,10 +1,5 @@
 import { McpServer } from "@modelcontextprotocol/sdk/server/mcp.js";
-<<<<<<< HEAD
-import { ApiClient } from "./common/atlas/apiClient.js";
-import { State } from "./state.js";
-=======
 import defaultState, { State } from "./state.js";
->>>>>>> 0becdaa4
 import { Transport } from "@modelcontextprotocol/sdk/shared/transport.js";
 import { registerAtlasTools } from "./tools/atlas/tools.js";
 import { registerMongoDBTools } from "./tools/mongodb/index.js";
@@ -12,70 +7,8 @@
 import { mongoLogId } from "mongodb-log-writer";
 
 export class Server {
-<<<<<<< HEAD
-    private readonly state: State;
-    private readonly apiClient: ApiClient;
-    private readonly mcpServer: McpServer;
-    private readonly transport: Transport;
-
-    constructor({
-        state,
-        apiClient,
-        mcpServer,
-        transport,
-    }: {
-        state: State;
-        apiClient: ApiClient;
-        mcpServer: McpServer;
-        transport: Transport;
-    }) {
-        this.state = state;
-        this.apiClient = apiClient;
-        this.mcpServer = mcpServer;
-        this.transport = transport;
-    }
-
-    async registerAndConnect() {
-        this.mcpServer.server.registerCapabilities({ logging: {} });
-
-        registerAtlasTools(this.mcpServer, this.state, this.apiClient);
-        registerMongoDBTools(this.mcpServer, this.state);
-
-        await this.mcpServer.connect(this.transport);
-
-        await initializeLogger(this.mcpServer);
-
-        logger.info(
-            mongoLogId(1_000_004),
-            "server",
-            `Server started with transport ${this.transport.constructor.name}`
-        );
-    }
-
-    async close(): Promise<void> {
-        try {
-            await this.state.serviceProvider?.close(true);
-        } catch {
-            // Ignore errors during service provider close
-        }
-
-        await this.state.loadCredentials();
-
-        if (config.apiClientId && config.apiClientSecret) {
-            this.apiClient = new ApiClient({
-                credentials: {
-                    clientId: config.apiClientId,
-                    clientSecret: config.apiClientSecret,
-                },
-            });
-        }
-
-        this.initialized = true;
-    }
-=======
     state: State = defaultState;
     private server?: McpServer;
->>>>>>> 0becdaa4
 
     async connect(transport: Transport) {
         this.server = new McpServer({
