import { McpServer } from "@modelcontextprotocol/sdk/server/mcp.js";
import { Session } from "./session.js";
import { Transport } from "@modelcontextprotocol/sdk/shared/transport.js";
import { AtlasTools } from "./tools/atlas/tools.js";
import { MongoDbTools } from "./tools/mongodb/tools.js";
import logger, { initializeLogger } from "./logger.js";
import { mongoLogId } from "mongodb-log-writer";
import { ObjectId } from "mongodb";
import { Telemetry } from "./telemetry/telemetry.js";
import { UserConfig } from "./config.js";
<<<<<<< HEAD
import { type ServerEvent } from "./telemetry/types.js";
import { type ServerCommand } from "./telemetry/types.js";
=======
import { CallToolRequestSchema, CallToolResult } from "@modelcontextprotocol/sdk/types.js";
import assert from "assert";
>>>>>>> 77513d90

export interface ServerOptions {
    session: Session;
    userConfig: UserConfig;
    mcpServer: McpServer;
}

export class Server {
    public readonly session: Session;
    private readonly mcpServer: McpServer;
    private readonly telemetry: Telemetry;
    private readonly userConfig: UserConfig;
    private readonly startTime: number;

    constructor({ session, mcpServer, userConfig }: ServerOptions) {
        this.startTime = Date.now();
        this.session = session;
        this.telemetry = new Telemetry(session);
        this.mcpServer = mcpServer;
        this.userConfig = userConfig;
    }

    async connect(transport: Transport) {
        this.mcpServer.server.registerCapabilities({ logging: {} });
        this.registerTools();
        this.registerResources();

        // This is a workaround for an issue we've seen with some models, where they'll see that everything in the `arguments`
        // object is optional, and then not pass it at all. However, the MCP server expects the `arguments` object to be if
        // the tool accepts any arguments, even if they're all optional.
        //
        // see: https://github.com/modelcontextprotocol/typescript-sdk/blob/131776764536b5fdca642df51230a3746fb4ade0/src/server/mcp.ts#L705
        // Since paramsSchema here is not undefined, the server will create a non-optional z.object from it.
        const existingHandler = (
            this.mcpServer.server["_requestHandlers"] as Map<
                string,
                (request: unknown, extra: unknown) => Promise<CallToolResult>
            >
        ).get(CallToolRequestSchema.shape.method.value);

        assert(existingHandler, "No existing handler found for CallToolRequestSchema");

        this.mcpServer.server.setRequestHandler(CallToolRequestSchema, (request, extra): Promise<CallToolResult> => {
            if (!request.params.arguments) {
                request.params.arguments = {};
            }

            return existingHandler(request, extra);
        });

        await initializeLogger(this.mcpServer, this.userConfig.logPath);

        await this.mcpServer.connect(transport);

        this.mcpServer.server.oninitialized = () => {
            this.session.setAgentRunner(this.mcpServer.server.getClientVersion());
            this.session.sessionId = new ObjectId().toString();

            logger.info(
                mongoLogId(1_000_004),
                "server",
                `Server started with transport ${transport.constructor.name} and agent runner ${this.session.agentRunner?.name}`
            );

            this.emitServerEvent("start", Date.now() - this.startTime);
        };

        this.mcpServer.server.onclose = () => {
            const closeTime = Date.now();
            this.emitServerEvent("stop", Date.now() - closeTime);
        };

        this.mcpServer.server.onerror = (error: Error) => {
            const closeTime = Date.now();
            this.emitServerEvent("stop", Date.now() - closeTime, error);
        };
    }

    async close(): Promise<void> {
        await this.session.close();
        await this.mcpServer.close();
    }

    /**
     * Emits a server event
     * @param command - The server command (e.g., "start", "stop", "register", "deregister")
     * @param additionalProperties - Additional properties specific to the event
     */
    emitServerEvent(command: ServerCommand, commandDuration: number, error?: Error) {
        const event: ServerEvent = {
            timestamp: new Date().toISOString(),
            source: "mdbmcp",
            properties: {
                ...this.telemetry.getCommonProperties(),
                result: "success",
                duration_ms: commandDuration,
                component: "server",
                category: "other",
                command: command,
            },
        };

        if (command === "start") {
            event.properties.startup_time_ms = commandDuration;
        }
        if (command === "stop") {
            event.properties.runtime_duration_ms = Date.now() - this.startTime;
            if (error) {
                event.properties.result = "failure";
                event.properties.reason = error.message;
            }
        }

        this.telemetry.emitEvents([event]).catch(() => {});
    }

    private registerTools() {
        for (const tool of [...AtlasTools, ...MongoDbTools]) {
            new tool(this.session, this.userConfig, this.telemetry).register(this.mcpServer);
        }
    }

    private registerResources() {
        if (this.userConfig.connectionString) {
            this.mcpServer.resource(
                "connection-string",
                "config://connection-string",
                {
                    description: "Preconfigured connection string that will be used as a default in the `connect` tool",
                },
                (uri) => {
                    return {
                        contents: [
                            {
                                text: `Preconfigured connection string: ${this.userConfig.connectionString}`,
                                uri: uri.href,
                            },
                        ],
                    };
                }
            );
        }
    }
}<|MERGE_RESOLUTION|>--- conflicted
+++ resolved
@@ -8,13 +8,10 @@
 import { ObjectId } from "mongodb";
 import { Telemetry } from "./telemetry/telemetry.js";
 import { UserConfig } from "./config.js";
-<<<<<<< HEAD
 import { type ServerEvent } from "./telemetry/types.js";
 import { type ServerCommand } from "./telemetry/types.js";
-=======
 import { CallToolRequestSchema, CallToolResult } from "@modelcontextprotocol/sdk/types.js";
 import assert from "assert";
->>>>>>> 77513d90
 
 export interface ServerOptions {
     session: Session;
