--- conflicted
+++ resolved
@@ -4,6 +4,7 @@
 import { Transport } from "@modelcontextprotocol/sdk/shared/transport.js";
 import { registerAtlasTools } from "./tools/atlas/index.js";
 import { registerMongoDBTools } from "./tools/mongodb/index.js";
+import { config } from "./config.js";
 
 export class Server {
     state: State | undefined = undefined;
@@ -46,15 +47,7 @@
 
     async connect(transport: Transport) {
         await this.init();
-<<<<<<< HEAD
-        const server = this.mcpServer();
-=======
         const server = this.createMcpServer();
         await server.connect(transport);
     }
-}
->>>>>>> 88b7fea8
-
-        await server.connect(transport);
-    }
 }