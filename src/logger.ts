--- conflicted
+++ resolved
@@ -17,12 +17,9 @@
     telemetryEmitFailure: mongoLogId(1_002_002),
     telemetryEmitStart: mongoLogId(1_002_003),
     telemetryEmitSuccess: mongoLogId(1_002_004),
-<<<<<<< HEAD
-    telemetryDeviceIdFailure: mongoLogId(1_002_005),
-    telemetryDeviceIdTimeout: mongoLogId(1_002_006),
-=======
     telemetryMetadataError: mongoLogId(1_002_005),
->>>>>>> e0339a45
+    telemetryDeviceIdFailure: mongoLogId(1_002_006),
+    telemetryDeviceIdTimeout: mongoLogId(1_002_007),
 
     toolExecute: mongoLogId(1_003_001),
     toolExecuteFailure: mongoLogId(1_003_002),
