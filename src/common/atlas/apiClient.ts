--- conflicted
+++ resolved
@@ -1,5 +1,3 @@
-<<<<<<< HEAD
-import config from "../../config.js";
 import createClient, { Client, Middleware } from "openapi-fetch";
 import type { FetchOptions } from "openapi-fetch";
 import { AccessToken, ClientCredentials } from "simple-oauth2";
@@ -8,13 +6,7 @@
 import { BaseEvent } from "../../telemetry/types.js";
 import { mongoLogId } from "mongodb-log-writer";
 import logger from "../../logger.js";
-=======
-import createClient, { Client, FetchOptions, Middleware } from "openapi-fetch";
-import { AccessToken, ClientCredentials } from "simple-oauth2";
-import { ApiClientError } from "./apiClientError.js";
-import { paths, operations } from "./openapi.js";
 import { packageInfo } from "../../packageInfo.js";
->>>>>>> fa2fdd62
 
 const ATLAS_API_VERSION = "2025-03-12";
 
@@ -79,11 +71,7 @@
             baseUrl: options?.baseUrl || "https://cloud.mongodb.com/",
             userAgent:
                 options?.userAgent ||
-<<<<<<< HEAD
-                `${config.mcpServerName}/${config.version} (${process.platform}; ${process.arch}; ${process.env.HOSTNAME || "unknown"})`,
-=======
                 `AtlasMCP/${packageInfo.version} (${process.platform}; ${process.arch}; ${process.env.HOSTNAME || "unknown"})`,
->>>>>>> fa2fdd62
         };
 
         this.client = createClient<paths>({
