import createClient, { Client, Middleware } from "openapi-fetch";
import type { FetchOptions } from "openapi-fetch";
import { AccessToken, ClientCredentials } from "simple-oauth2";
import { ApiClientError } from "./apiClientError.js";
import { paths, operations } from "./openapi.js";
import { BaseEvent } from "../../telemetry/types.js";
<<<<<<< HEAD
import logger, { LogId } from "../../logger.js";
=======
>>>>>>> 3cc473a2
import { packageInfo } from "../../packageInfo.js";

const ATLAS_API_VERSION = "2025-03-12";

export interface ApiClientCredentials {
    clientId: string;
    clientSecret: string;
}

export interface ApiClientOptions {
    credentials?: ApiClientCredentials;
    baseUrl?: string;
    userAgent?: string;
}

export class ApiClient {
    private options: {
        baseUrl: string;
        userAgent: string;
        credentials?: {
            clientId: string;
            clientSecret: string;
        };
    };
    private client: Client<paths>;
    private oauth2Client?: ClientCredentials;
    private accessToken?: AccessToken;

    private getAccessToken = async () => {
        if (this.oauth2Client && (!this.accessToken || this.accessToken.expired())) {
            this.accessToken = await this.oauth2Client.getToken({});
        }
        return this.accessToken?.token.access_token as string | undefined;
    };

    private authMiddleware: Middleware = {
        onRequest: async ({ request, schemaPath }) => {
            if (schemaPath.startsWith("/api/private/unauth") || schemaPath.startsWith("/api/oauth")) {
                return undefined;
            }

            try {
                const accessToken = await this.getAccessToken();
                request.headers.set("Authorization", `Bearer ${accessToken}`);
                return request;
            } catch {
                // ignore not availble tokens, API will return 401
            }
        },
    };

    private readonly errorMiddleware: Middleware = {
        async onResponse({ response }) {
            if (!response.ok) {
                throw await ApiClientError.fromResponse(response);
            }
        },
    };

    constructor(options?: ApiClientOptions) {
        this.options = {
            ...options,
            baseUrl: options?.baseUrl || "https://cloud.mongodb.com/",
            userAgent:
                options?.userAgent ||
                `AtlasMCP/${packageInfo.version} (${process.platform}; ${process.arch}; ${process.env.HOSTNAME || "unknown"})`,
        };

        this.client = createClient<paths>({
            baseUrl: this.options.baseUrl,
            headers: {
                "User-Agent": this.options.userAgent,
                Accept: `application/vnd.atlas.${ATLAS_API_VERSION}+json`,
            },
        });
        if (this.options.credentials?.clientId && this.options.credentials?.clientSecret) {
            this.oauth2Client = new ClientCredentials({
                client: {
                    id: this.options.credentials.clientId,
                    secret: this.options.credentials.clientSecret,
                },
                auth: {
                    tokenHost: this.options.baseUrl,
                    tokenPath: "/api/oauth/token",
                },
            });
            this.client.use(this.authMiddleware);
        }
        this.client.use(this.errorMiddleware);
    }

    public hasCredentials(): boolean {
<<<<<<< HEAD
        logger.info(
            LogId.atlasCheckCredentials,
            "api-client",
            `Checking if API client has credentials: ${!!(this.oauth2Client && this.accessToken)}`
        );
=======
>>>>>>> 3cc473a2
        return !!(this.oauth2Client && this.accessToken);
    }

    public async getIpInfo(): Promise<{
        currentIpv4Address: string;
    }> {
        const accessToken = await this.getAccessToken();

        const endpoint = "api/private/ipinfo";
        const url = new URL(endpoint, this.options.baseUrl);
        const response = await fetch(url, {
            method: "GET",
            headers: {
                Accept: "application/json",
                Authorization: `Bearer ${accessToken}`,
                "User-Agent": this.options.userAgent,
            },
        });

        if (!response.ok) {
            throw await ApiClientError.fromResponse(response);
        }

        return (await response.json()) as Promise<{
            currentIpv4Address: string;
        }>;
    }

    async sendEvents(events: BaseEvent[]): Promise<void> {
        let endpoint = "api/private/unauth/telemetry/events";
        const headers: Record<string, string> = {
            Accept: "application/json",
            "Content-Type": "application/json",
            "User-Agent": this.options.userAgent,
        };

        const accessToken = await this.getAccessToken();
        if (accessToken) {
            endpoint = "api/private/v1.0/telemetry/events";
            headers["Authorization"] = `Bearer ${accessToken}`;
        }

        const url = new URL(endpoint, this.options.baseUrl);
        const response = await fetch(url, {
            method: "POST",
            headers,
            body: JSON.stringify(events),
        });

        if (!response.ok) {
            throw await ApiClientError.fromResponse(response);
        }
    }

    // DO NOT EDIT. This is auto-generated code.
    async listClustersForAllProjects(options?: FetchOptions<operations["listClustersForAllProjects"]>) {
        const { data } = await this.client.GET("/api/atlas/v2/clusters", options);
        return data;
    }

    async listProjects(options?: FetchOptions<operations["listProjects"]>) {
        const { data } = await this.client.GET("/api/atlas/v2/groups", options);
        return data;
    }

    async createProject(options: FetchOptions<operations["createProject"]>) {
        const { data } = await this.client.POST("/api/atlas/v2/groups", options);
        return data;
    }

    async deleteProject(options: FetchOptions<operations["deleteProject"]>) {
        await this.client.DELETE("/api/atlas/v2/groups/{groupId}", options);
    }

    async getProject(options: FetchOptions<operations["getProject"]>) {
        const { data } = await this.client.GET("/api/atlas/v2/groups/{groupId}", options);
        return data;
    }

    async listProjectIpAccessLists(options: FetchOptions<operations["listProjectIpAccessLists"]>) {
        const { data } = await this.client.GET("/api/atlas/v2/groups/{groupId}/accessList", options);
        return data;
    }

    async createProjectIpAccessList(options: FetchOptions<operations["createProjectIpAccessList"]>) {
        const { data } = await this.client.POST("/api/atlas/v2/groups/{groupId}/accessList", options);
        return data;
    }

    async deleteProjectIpAccessList(options: FetchOptions<operations["deleteProjectIpAccessList"]>) {
        await this.client.DELETE("/api/atlas/v2/groups/{groupId}/accessList/{entryValue}", options);
    }

    async listClusters(options: FetchOptions<operations["listClusters"]>) {
        const { data } = await this.client.GET("/api/atlas/v2/groups/{groupId}/clusters", options);
        return data;
    }

    async createCluster(options: FetchOptions<operations["createCluster"]>) {
        const { data } = await this.client.POST("/api/atlas/v2/groups/{groupId}/clusters", options);
        return data;
    }

    async deleteCluster(options: FetchOptions<operations["deleteCluster"]>) {
        await this.client.DELETE("/api/atlas/v2/groups/{groupId}/clusters/{clusterName}", options);
    }

    async getCluster(options: FetchOptions<operations["getCluster"]>) {
        const { data } = await this.client.GET("/api/atlas/v2/groups/{groupId}/clusters/{clusterName}", options);
        return data;
    }

    async listDatabaseUsers(options: FetchOptions<operations["listDatabaseUsers"]>) {
        const { data } = await this.client.GET("/api/atlas/v2/groups/{groupId}/databaseUsers", options);
        return data;
    }

    async createDatabaseUser(options: FetchOptions<operations["createDatabaseUser"]>) {
        const { data } = await this.client.POST("/api/atlas/v2/groups/{groupId}/databaseUsers", options);
        return data;
    }

    async deleteDatabaseUser(options: FetchOptions<operations["deleteDatabaseUser"]>) {
        await this.client.DELETE("/api/atlas/v2/groups/{groupId}/databaseUsers/{databaseName}/{username}", options);
    }

    async listOrganizations(options?: FetchOptions<operations["listOrganizations"]>) {
        const { data } = await this.client.GET("/api/atlas/v2/orgs", options);
        return data;
    }

    async listOrganizationProjects(options: FetchOptions<operations["listOrganizationProjects"]>) {
        const { data } = await this.client.GET("/api/atlas/v2/orgs/{orgId}/groups", options);
        return data;
    }

    // DO NOT EDIT. This is auto-generated code.
}<|MERGE_RESOLUTION|>--- conflicted
+++ resolved
@@ -4,10 +4,6 @@
 import { ApiClientError } from "./apiClientError.js";
 import { paths, operations } from "./openapi.js";
 import { BaseEvent } from "../../telemetry/types.js";
-<<<<<<< HEAD
-import logger, { LogId } from "../../logger.js";
-=======
->>>>>>> 3cc473a2
 import { packageInfo } from "../../packageInfo.js";
 
 const ATLAS_API_VERSION = "2025-03-12";
@@ -100,14 +96,6 @@
     }
 
     public hasCredentials(): boolean {
-<<<<<<< HEAD
-        logger.info(
-            LogId.atlasCheckCredentials,
-            "api-client",
-            `Checking if API client has credentials: ${!!(this.oauth2Client && this.accessToken)}`
-        );
-=======
->>>>>>> 3cc473a2
         return !!(this.oauth2Client && this.accessToken);
     }
 
