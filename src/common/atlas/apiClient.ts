import config from "../../config.js";
import createClient, { Client, FetchOptions, Middleware } from "openapi-fetch";
import { AccessToken, ClientCredentials } from "simple-oauth2";
import { ApiClientError } from "./apiClientError.js";
import { paths, operations } from "./openapi.js";

const ATLAS_API_VERSION = "2025-03-12";

export interface ApiClientOptions {
    credentials?: {
        clientId: string;
        clientSecret: string;
    };
    baseUrl?: string;
    userAgent?: string;
}

export class ApiClient {
    private options: {
        baseUrl: string;
        userAgent: string;
        credentials?: {
            clientId: string;
            clientSecret: string;
        };
    };
    private client: Client<paths>;
    private oauth2Client?: ClientCredentials;
    private accessToken?: AccessToken;

    private getAccessToken = async () => {
        if (this.oauth2Client && (!this.accessToken || this.accessToken.expired())) {
            this.accessToken = await this.oauth2Client.getToken({});
        }
        return this.accessToken?.token.access_token as string | undefined;
    };

    private authMiddleware: Middleware = {
        onRequest: async ({ request, schemaPath }) => {
            if (schemaPath.startsWith("/api/private/unauth") || schemaPath.startsWith("/api/oauth")) {
                return undefined;
            }

            try {
                const accessToken = await this.getAccessToken();
                request.headers.set("Authorization", `Bearer ${accessToken}`);
                return request;
            } catch {
                // ignore not availble tokens, API will return 401
            }
        },
    };

    private readonly errorMiddleware: Middleware = {
        async onResponse({ response }) {
            if (!response.ok) {
                throw await ApiClientError.fromResponse(response);
            }
        },
    };

<<<<<<< HEAD
    constructor(options?: ApiClientOptions) {
=======
    constructor(options: ApiClientOptions) {
        const defaultOptions = {
            baseUrl: "https://cloud.mongodb.com/",
            userAgent: `AtlasMCP/${config.version} (${process.platform}; ${process.arch}; ${process.env.HOSTNAME || "unknown"})`,
        };

>>>>>>> 8ca583af
        this.options = {
            ...options,
            baseUrl: options?.baseUrl || "https://cloud.mongodb.com/",
            userAgent:
                options?.userAgent ||
                `AtlasMCP/${config.version} (${process.platform}; ${process.arch}; ${process.env.HOSTNAME || "unknown"})`,
        };

        this.client = createClient<paths>({
            baseUrl: this.options.baseUrl,
            headers: {
                "User-Agent": this.options.userAgent,
                Accept: `application/vnd.atlas.${ATLAS_API_VERSION}+json`,
            },
        });
        if (this.options.credentials?.clientId && this.options.credentials?.clientSecret) {
            this.oauth2Client = new ClientCredentials({
                client: {
                    id: this.options.credentials.clientId,
                    secret: this.options.credentials.clientSecret,
                },
                auth: {
                    tokenHost: this.options.baseUrl,
                    tokenPath: "/api/oauth/token",
                },
            });
            this.client.use(this.authMiddleware);
        }
        this.client.use(this.errorMiddleware);
    }

    public async getIpInfo(): Promise<{
        currentIpv4Address: string;
    }> {
        const accessToken = await this.getAccessToken();

        const endpoint = "api/private/ipinfo";
        const url = new URL(endpoint, this.options.baseUrl);
        const response = await fetch(url, {
            method: "GET",
            headers: {
                Accept: "application/json",
                Authorization: `Bearer ${accessToken}`,
                "User-Agent": this.options.userAgent,
            },
        });

        if (!response.ok) {
            throw await ApiClientError.fromResponse(response);
        }

        return (await response.json()) as Promise<{
            currentIpv4Address: string;
        }>;
    }

    // DO NOT EDIT. This is auto-generated code.
    async listClustersForAllProjects(options?: FetchOptions<operations["listClustersForAllProjects"]>) {
        const { data } = await this.client.GET("/api/atlas/v2/clusters", options);
        return data;
    }

    async listProjects(options?: FetchOptions<operations["listProjects"]>) {
        const { data } = await this.client.GET("/api/atlas/v2/groups", options);
        return data;
    }

    async createProject(options: FetchOptions<operations["createProject"]>) {
        const { data } = await this.client.POST("/api/atlas/v2/groups", options);
        return data;
    }

    async getProject(options: FetchOptions<operations["getProject"]>) {
        const { data } = await this.client.GET("/api/atlas/v2/groups/{groupId}", options);
        return data;
    }

    async listProjectIpAccessLists(options: FetchOptions<operations["listProjectIpAccessLists"]>) {
        const { data } = await this.client.GET("/api/atlas/v2/groups/{groupId}/accessList", options);
        return data;
    }

    async createProjectIpAccessList(options: FetchOptions<operations["createProjectIpAccessList"]>) {
        const { data } = await this.client.POST("/api/atlas/v2/groups/{groupId}/accessList", options);
        return data;
    }

    async listClusters(options: FetchOptions<operations["listClusters"]>) {
        const { data } = await this.client.GET("/api/atlas/v2/groups/{groupId}/clusters", options);
        return data;
    }

    async createCluster(options: FetchOptions<operations["createCluster"]>) {
        const { data } = await this.client.POST("/api/atlas/v2/groups/{groupId}/clusters", options);
        return data;
    }

    async getCluster(options: FetchOptions<operations["getCluster"]>) {
        const { data } = await this.client.GET("/api/atlas/v2/groups/{groupId}/clusters/{clusterName}", options);
        return data;
    }

    async listDatabaseUsers(options: FetchOptions<operations["listDatabaseUsers"]>) {
        const { data } = await this.client.GET("/api/atlas/v2/groups/{groupId}/databaseUsers", options);
        return data;
    }

    async createDatabaseUser(options: FetchOptions<operations["createDatabaseUser"]>) {
        const { data } = await this.client.POST("/api/atlas/v2/groups/{groupId}/databaseUsers", options);
        return data;
    }
    // DO NOT EDIT. This is auto-generated code.
}<|MERGE_RESOLUTION|>--- conflicted
+++ resolved
@@ -59,16 +59,7 @@
         },
     };
 
-<<<<<<< HEAD
     constructor(options?: ApiClientOptions) {
-=======
-    constructor(options: ApiClientOptions) {
-        const defaultOptions = {
-            baseUrl: "https://cloud.mongodb.com/",
-            userAgent: `AtlasMCP/${config.version} (${process.platform}; ${process.arch}; ${process.env.HOSTNAME || "unknown"})`,
-        };
-
->>>>>>> 8ca583af
         this.options = {
             ...options,
             baseUrl: options?.baseUrl || "https://cloud.mongodb.com/",
