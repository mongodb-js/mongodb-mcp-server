import config from "../../config.js";
import createClient, { Client, FetchOptions, Middleware } from "openapi-fetch";
import { AccessToken, ClientCredentials } from "simple-oauth2";

import { paths, operations } from "./openapi.js";
import { State } from "../../state.js";

const ATLAS_API_VERSION = "2025-03-12";

export class ApiClientError extends Error {
    response?: Response;

    constructor(message: string, response: Response | undefined = undefined) {
        super(message);
        this.name = "ApiClientError";
        this.response = response;
    }

    static async fromResponse(response: Response, message?: string): Promise<ApiClientError> {
        message ||= `error calling Atlas API`;
        try {
            const text = await response.text();
            return new ApiClientError(`${message}: [${response.status} ${response.statusText}] ${text}`, response);
        } catch {
            return new ApiClientError(`${message}: ${response.status} ${response.statusText}`, response);
        }
    }
}

export interface ApiClientOptions {
    credentials?: {
        clientId: string;
        clientSecret: string;
    };
    baseUrl?: string;
    userAgent?: string;
}

export class ApiClient {
<<<<<<< HEAD
    private token?: OAuthToken;
    private readonly saveToken?: saveTokenFunction;
    private readonly client = createClient<paths>({
        baseUrl: config.apiBaseUrl,
        headers: {
            "User-Agent": config.userAgent,
            Accept: `application/vnd.atlas.${config.atlasApiVersion}+json`,
        },
    });

    private readonly authMiddleware: Middleware = {
=======
    private options: {
        baseUrl: string;
        userAgent: string;
        credentials?: {
            clientId: string;
            clientSecret: string;
        };
    };
    private client: Client<paths>;
    private oauth2Client?: ClientCredentials;
    private accessToken?: AccessToken;

    private getAccessToken = async () => {
        if (this.oauth2Client && (!this.accessToken || this.accessToken.expired())) {
            this.accessToken = await this.oauth2Client.getToken({});
        }
        return this.accessToken?.token.access_token as string | undefined;
    };

    private authMiddleware: Middleware = {
>>>>>>> 8ca583af
        onRequest: async ({ request, schemaPath }) => {
            if (schemaPath.startsWith("/api/private/unauth") || schemaPath.startsWith("/api/oauth")) {
                return undefined;
            }
<<<<<<< HEAD
            if (this.token && (await this.validateToken())) {
                request.headers.set("Authorization", `Bearer ${this.token.access_token}`);
=======

            try {
                const accessToken = await this.getAccessToken();
                request.headers.set("Authorization", `Bearer ${accessToken}`);
>>>>>>> 8ca583af
                return request;
            } catch {
                // ignore not availble tokens, API will return 401
            }
        },
    };
<<<<<<< HEAD
=======

>>>>>>> 8ca583af
    private readonly errorMiddleware: Middleware = {
        async onResponse({ response }) {
            if (!response.ok) {
                throw await ApiClientError.fromResponse(response);
            }
        },
    };

    constructor(options: ApiClientOptions) {
<<<<<<< HEAD
        const { token, saveToken } = options;
        this.token = token;
        this.saveToken = saveToken;
        this.client.use(this.authMiddleware);
        this.client.use(this.errorMiddleware);
    }

    static fromState(state: State): ApiClient {
        return new ApiClient({
            token: state.credentials.auth.token,
            saveToken: async (token) => {
                state.credentials.auth.code = undefined;
                state.credentials.auth.token = token;
                state.credentials.auth.status = "issued";
                await state.persistCredentials();
            },
        });
    }

    async storeToken(token: OAuthToken): Promise<OAuthToken> {
        this.token = token;

        if (this.saveToken) {
            await this.saveToken(token);
        }

        return token;
    }

    async authenticate(): Promise<OauthDeviceCode> {
        const endpoint = "api/private/unauth/account/device/authorize";

        const authUrl = new URL(endpoint, config.apiBaseUrl);

        const response = await fetch(authUrl, {
            method: "POST",
            headers: {
                "Content-Type": "application/x-www-form-urlencoded",
                Accept: "application/json",
            },
            body: new URLSearchParams({
                client_id: config.clientId,
                scope: "openid profile offline_access",
                grant_type: "urn:ietf:params:oauth:grant-type:device_code",
            }).toString(),
        });

        if (!response.ok) {
            throw await ApiClientError.fromResponse(response, `failed to initiate authentication`);
        }

        return (await response.json()) as OauthDeviceCode;
    }

    async retrieveToken(device_code: string): Promise<OAuthToken> {
        const endpoint = "api/private/unauth/account/device/token";
        const url = new URL(endpoint, config.apiBaseUrl);
        const response = await fetch(url, {
            method: "POST",
            headers: {
                "Content-Type": "application/x-www-form-urlencoded",
            },
            body: new URLSearchParams({
                client_id: config.clientId,
                device_code: device_code,
                grant_type: "urn:ietf:params:oauth:grant-type:device_code",
            }).toString(),
        });

        if (response.ok) {
            const tokenData = await response.json();
            const buf = Buffer.from(tokenData.access_token.split(".")[1], "base64").toString();
            const jwt = JSON.parse(buf);
            const expiry = new Date(jwt.exp * 1000);
            return await this.storeToken({ ...tokenData, expiry });
        }
        try {
            const errorResponse = await response.json();
            if (errorResponse.errorCode === "DEVICE_AUTHORIZATION_PENDING") {
                throw await ApiClientError.fromResponse(response, "Authentication pending. Try again later.");
            } else {
                throw await ApiClientError.fromResponse(
                    response,
                    "Device code expired. Please restart the authentication process."
                );
            }
        } catch {
            throw await ApiClientError.fromResponse(
                response,
                "Failed to retrieve token. Please check your device code."
            );
        }
    }

    async refreshToken(token: OAuthToken): Promise<OAuthToken> {
        const endpoint = "api/private/unauth/account/device/token";
        const url = new URL(endpoint, config.apiBaseUrl);
        const response = await fetch(url, {
            method: "POST",
            headers: {
                "Content-Type": "application/x-www-form-urlencoded",
                Accept: "application/json",
            },
            body: new URLSearchParams({
                client_id: config.clientId,
                refresh_token: token.refresh_token,
                grant_type: "refresh_token",
                scope: "openid profile offline_access",
            }).toString(),
        });

        if (!response.ok) {
            throw await ApiClientError.fromResponse(response, "Failed to refresh token");
        }
        const data = await response.json();

        const buf = Buffer.from(data.access_token.split(".")[1], "base64").toString();
        const jwt = JSON.parse(buf);
        const expiry = new Date(jwt.exp * 1000);

        const tokenToStore = {
            ...data,
            expiry,
=======
        const defaultOptions = {
            baseUrl: "https://cloud.mongodb.com/",
            userAgent: `AtlasMCP/${config.version} (${process.platform}; ${process.arch}; ${process.env.HOSTNAME || "unknown"})`,
>>>>>>> 8ca583af
        };

        this.options = {
            ...defaultOptions,
            ...options,
        };

<<<<<<< HEAD
    async revokeToken(token: OAuthToken): Promise<void> {
        const endpoint = "api/private/unauth/account/device/token";
        const url = new URL(endpoint, config.apiBaseUrl);
        const response = await fetch(url, {
            method: "POST",
=======
        this.client = createClient<paths>({
            baseUrl: this.options.baseUrl,
>>>>>>> 8ca583af
            headers: {
                "User-Agent": this.options.userAgent,
                Accept: `application/vnd.atlas.${ATLAS_API_VERSION}+json`,
            },
<<<<<<< HEAD
            body: new URLSearchParams({
                client_id: config.clientId,
                token: token.access_token || "",
                token_type_hint: "refresh_token",
            }).toString(),
=======
>>>>>>> 8ca583af
        });
        if (this.options.credentials?.clientId && this.options.credentials?.clientSecret) {
            this.oauth2Client = new ClientCredentials({
                client: {
                    id: this.options.credentials.clientId,
                    secret: this.options.credentials.clientSecret,
                },
                auth: {
                    tokenHost: this.options.baseUrl,
                    tokenPath: "/api/oauth/token",
                },
            });
            this.client.use(this.authMiddleware);
        }
        this.client.use(this.errorMiddleware);
    }

<<<<<<< HEAD
    private checkTokenExpiry(token: OAuthToken): boolean {
        try {
            if (!token || !token.access_token) {
                return false;
            }
            if (!token.expiry) {
                return false;
            }
            const expiryDelta = 10 * 1000; // 10 seconds in milliseconds
            const expiryWithDelta = new Date(token.expiry.getTime() - expiryDelta);
            return expiryWithDelta.getTime() > Date.now();
        } catch {
            return false;
        }
    }

    async validateToken(): Promise<boolean> {
        if (!this.token) {
            return false;
        }

        if (this.checkTokenExpiry(this.token)) {
            return true;
        }

        try {
            await this.refreshToken(this.token);
            return true;
        } catch {
            return false;
        }
    }

    async getIpInfo() {
        if (!this.token || !(await this.validateToken())) {
            throw new Error("Not Authenticated");
        }
=======
    public async getIpInfo(): Promise<{
        currentIpv4Address: string;
    }> {
        const accessToken = await this.getAccessToken();
>>>>>>> 8ca583af

        const endpoint = "api/private/ipinfo";
        const url = new URL(endpoint, this.options.baseUrl);
        const response = await fetch(url, {
            method: "GET",
            headers: {
                Accept: "application/json",
<<<<<<< HEAD
                Authorization: `Bearer ${this.token.access_token}`,
                "User-Agent": config.userAgent,
=======
                Authorization: `Bearer ${accessToken}`,
                "User-Agent": this.options.userAgent,
>>>>>>> 8ca583af
            },
        });

        if (!response.ok) {
            throw await ApiClientError.fromResponse(response);
        }

        return (await response.json()) as Promise<{
            currentIpv4Address: string;
        }>;
    }

    async listProjects(options?: FetchOptions<operations["listProjects"]>) {
        const { data } = await this.client.GET(`/api/atlas/v2/groups`, options);
        return data;
    }

    async listProjectIpAccessLists(options: FetchOptions<operations["listProjectIpAccessLists"]>) {
        const { data } = await this.client.GET(`/api/atlas/v2/groups/{groupId}/accessList`, options);
        return data;
    }

    async createProjectIpAccessList(options: FetchOptions<operations["createProjectIpAccessList"]>) {
        const { data } = await this.client.POST(`/api/atlas/v2/groups/{groupId}/accessList`, options);
        return data;
    }

    async getProject(options: FetchOptions<operations["getProject"]>) {
        const { data } = await this.client.GET(`/api/atlas/v2/groups/{groupId}`, options);
        return data;
    }

    async listClusters(options: FetchOptions<operations["listClusters"]>) {
        const { data } = await this.client.GET(`/api/atlas/v2/groups/{groupId}/clusters`, options);
        return data;
    }

    async listClustersForAllProjects(options?: FetchOptions<operations["listClustersForAllProjects"]>) {
        const { data } = await this.client.GET(`/api/atlas/v2/clusters`, options);
        return data;
    }

    async getCluster(options: FetchOptions<operations["getCluster"]>) {
        const { data } = await this.client.GET(`/api/atlas/v2/groups/{groupId}/clusters/{clusterName}`, options);
        return data;
    }

    async createCluster(options: FetchOptions<operations["createCluster"]>) {
        const { data } = await this.client.POST("/api/atlas/v2/groups/{groupId}/clusters", options);
        return data;
    }

    async createDatabaseUser(options: FetchOptions<operations["createDatabaseUser"]>) {
        const { data } = await this.client.POST("/api/atlas/v2/groups/{groupId}/databaseUsers", options);
        return data;
    }

    async listDatabaseUsers(options: FetchOptions<operations["listDatabaseUsers"]>) {
        const { data } = await this.client.GET(`/api/atlas/v2/groups/{groupId}/databaseUsers`, options);
        return data;
    }
}<|MERGE_RESOLUTION|>--- conflicted
+++ resolved
@@ -37,19 +37,6 @@
 }
 
 export class ApiClient {
-<<<<<<< HEAD
-    private token?: OAuthToken;
-    private readonly saveToken?: saveTokenFunction;
-    private readonly client = createClient<paths>({
-        baseUrl: config.apiBaseUrl,
-        headers: {
-            "User-Agent": config.userAgent,
-            Accept: `application/vnd.atlas.${config.atlasApiVersion}+json`,
-        },
-    });
-
-    private readonly authMiddleware: Middleware = {
-=======
     private options: {
         baseUrl: string;
         userAgent: string;
@@ -70,30 +57,20 @@
     };
 
     private authMiddleware: Middleware = {
->>>>>>> 8ca583af
         onRequest: async ({ request, schemaPath }) => {
             if (schemaPath.startsWith("/api/private/unauth") || schemaPath.startsWith("/api/oauth")) {
                 return undefined;
             }
-<<<<<<< HEAD
-            if (this.token && (await this.validateToken())) {
-                request.headers.set("Authorization", `Bearer ${this.token.access_token}`);
-=======
 
             try {
                 const accessToken = await this.getAccessToken();
                 request.headers.set("Authorization", `Bearer ${accessToken}`);
->>>>>>> 8ca583af
                 return request;
             } catch {
                 // ignore not availble tokens, API will return 401
             }
         },
     };
-<<<<<<< HEAD
-=======
-
->>>>>>> 8ca583af
     private readonly errorMiddleware: Middleware = {
         async onResponse({ response }) {
             if (!response.ok) {
@@ -103,135 +80,9 @@
     };
 
     constructor(options: ApiClientOptions) {
-<<<<<<< HEAD
-        const { token, saveToken } = options;
-        this.token = token;
-        this.saveToken = saveToken;
-        this.client.use(this.authMiddleware);
-        this.client.use(this.errorMiddleware);
-    }
-
-    static fromState(state: State): ApiClient {
-        return new ApiClient({
-            token: state.credentials.auth.token,
-            saveToken: async (token) => {
-                state.credentials.auth.code = undefined;
-                state.credentials.auth.token = token;
-                state.credentials.auth.status = "issued";
-                await state.persistCredentials();
-            },
-        });
-    }
-
-    async storeToken(token: OAuthToken): Promise<OAuthToken> {
-        this.token = token;
-
-        if (this.saveToken) {
-            await this.saveToken(token);
-        }
-
-        return token;
-    }
-
-    async authenticate(): Promise<OauthDeviceCode> {
-        const endpoint = "api/private/unauth/account/device/authorize";
-
-        const authUrl = new URL(endpoint, config.apiBaseUrl);
-
-        const response = await fetch(authUrl, {
-            method: "POST",
-            headers: {
-                "Content-Type": "application/x-www-form-urlencoded",
-                Accept: "application/json",
-            },
-            body: new URLSearchParams({
-                client_id: config.clientId,
-                scope: "openid profile offline_access",
-                grant_type: "urn:ietf:params:oauth:grant-type:device_code",
-            }).toString(),
-        });
-
-        if (!response.ok) {
-            throw await ApiClientError.fromResponse(response, `failed to initiate authentication`);
-        }
-
-        return (await response.json()) as OauthDeviceCode;
-    }
-
-    async retrieveToken(device_code: string): Promise<OAuthToken> {
-        const endpoint = "api/private/unauth/account/device/token";
-        const url = new URL(endpoint, config.apiBaseUrl);
-        const response = await fetch(url, {
-            method: "POST",
-            headers: {
-                "Content-Type": "application/x-www-form-urlencoded",
-            },
-            body: new URLSearchParams({
-                client_id: config.clientId,
-                device_code: device_code,
-                grant_type: "urn:ietf:params:oauth:grant-type:device_code",
-            }).toString(),
-        });
-
-        if (response.ok) {
-            const tokenData = await response.json();
-            const buf = Buffer.from(tokenData.access_token.split(".")[1], "base64").toString();
-            const jwt = JSON.parse(buf);
-            const expiry = new Date(jwt.exp * 1000);
-            return await this.storeToken({ ...tokenData, expiry });
-        }
-        try {
-            const errorResponse = await response.json();
-            if (errorResponse.errorCode === "DEVICE_AUTHORIZATION_PENDING") {
-                throw await ApiClientError.fromResponse(response, "Authentication pending. Try again later.");
-            } else {
-                throw await ApiClientError.fromResponse(
-                    response,
-                    "Device code expired. Please restart the authentication process."
-                );
-            }
-        } catch {
-            throw await ApiClientError.fromResponse(
-                response,
-                "Failed to retrieve token. Please check your device code."
-            );
-        }
-    }
-
-    async refreshToken(token: OAuthToken): Promise<OAuthToken> {
-        const endpoint = "api/private/unauth/account/device/token";
-        const url = new URL(endpoint, config.apiBaseUrl);
-        const response = await fetch(url, {
-            method: "POST",
-            headers: {
-                "Content-Type": "application/x-www-form-urlencoded",
-                Accept: "application/json",
-            },
-            body: new URLSearchParams({
-                client_id: config.clientId,
-                refresh_token: token.refresh_token,
-                grant_type: "refresh_token",
-                scope: "openid profile offline_access",
-            }).toString(),
-        });
-
-        if (!response.ok) {
-            throw await ApiClientError.fromResponse(response, "Failed to refresh token");
-        }
-        const data = await response.json();
-
-        const buf = Buffer.from(data.access_token.split(".")[1], "base64").toString();
-        const jwt = JSON.parse(buf);
-        const expiry = new Date(jwt.exp * 1000);
-
-        const tokenToStore = {
-            ...data,
-            expiry,
-=======
         const defaultOptions = {
             baseUrl: "https://cloud.mongodb.com/",
             userAgent: `AtlasMCP/${config.version} (${process.platform}; ${process.arch}; ${process.env.HOSTNAME || "unknown"})`,
->>>>>>> 8ca583af
         };
 
         this.options = {
@@ -239,28 +90,12 @@
             ...options,
         };
 
-<<<<<<< HEAD
-    async revokeToken(token: OAuthToken): Promise<void> {
-        const endpoint = "api/private/unauth/account/device/token";
-        const url = new URL(endpoint, config.apiBaseUrl);
-        const response = await fetch(url, {
-            method: "POST",
-=======
         this.client = createClient<paths>({
             baseUrl: this.options.baseUrl,
->>>>>>> 8ca583af
             headers: {
                 "User-Agent": this.options.userAgent,
                 Accept: `application/vnd.atlas.${ATLAS_API_VERSION}+json`,
             },
-<<<<<<< HEAD
-            body: new URLSearchParams({
-                client_id: config.clientId,
-                token: token.access_token || "",
-                token_type_hint: "refresh_token",
-            }).toString(),
-=======
->>>>>>> 8ca583af
         });
         if (this.options.credentials?.clientId && this.options.credentials?.clientSecret) {
             this.oauth2Client = new ClientCredentials({
@@ -278,50 +113,10 @@
         this.client.use(this.errorMiddleware);
     }
 
-<<<<<<< HEAD
-    private checkTokenExpiry(token: OAuthToken): boolean {
-        try {
-            if (!token || !token.access_token) {
-                return false;
-            }
-            if (!token.expiry) {
-                return false;
-            }
-            const expiryDelta = 10 * 1000; // 10 seconds in milliseconds
-            const expiryWithDelta = new Date(token.expiry.getTime() - expiryDelta);
-            return expiryWithDelta.getTime() > Date.now();
-        } catch {
-            return false;
-        }
-    }
-
-    async validateToken(): Promise<boolean> {
-        if (!this.token) {
-            return false;
-        }
-
-        if (this.checkTokenExpiry(this.token)) {
-            return true;
-        }
-
-        try {
-            await this.refreshToken(this.token);
-            return true;
-        } catch {
-            return false;
-        }
-    }
-
-    async getIpInfo() {
-        if (!this.token || !(await this.validateToken())) {
-            throw new Error("Not Authenticated");
-        }
-=======
     public async getIpInfo(): Promise<{
         currentIpv4Address: string;
     }> {
         const accessToken = await this.getAccessToken();
->>>>>>> 8ca583af
 
         const endpoint = "api/private/ipinfo";
         const url = new URL(endpoint, this.options.baseUrl);
@@ -329,13 +124,8 @@
             method: "GET",
             headers: {
                 Accept: "application/json",
-<<<<<<< HEAD
-                Authorization: `Bearer ${this.token.access_token}`,
-                "User-Agent": config.userAgent,
-=======
                 Authorization: `Bearer ${accessToken}`,
                 "User-Agent": this.options.userAgent,
->>>>>>> 8ca583af
             },
         });
 
