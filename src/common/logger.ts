--- conflicted
+++ resolved
@@ -65,14 +65,12 @@
     exportedDataAutoCompleteError: mongoLogId(1_007_007),
     exportLockError: mongoLogId(1_007_008),
 
-<<<<<<< HEAD
-    atlasPaSuggestedIndexesFailure: mongoLogId(1_008_001),
-    atlasPaDropIndexSuggestionsFailure: mongoLogId(1_008_002),
-    atlasPaSchemaAdviceFailure: mongoLogId(1_008_003),
-    atlasPaSlowQueryLogsFailure: mongoLogId(1_008_004),
-=======
     oidcFlow: mongoLogId(1_008_001),
->>>>>>> 6bfaad4f
+
+    atlasPaSuggestedIndexesFailure: mongoLogId(1_009_001),
+    atlasPaDropIndexSuggestionsFailure: mongoLogId(1_009_002),
+    atlasPaSchemaAdviceFailure: mongoLogId(1_009_003),
+    atlasPaSlowQueryLogsFailure: mongoLogId(1_009_004),
 } as const;
 
 export interface LogPayload {
