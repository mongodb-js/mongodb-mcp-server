import { ObjectId } from "bson";
import { ApiClient, ApiClientCredentials } from "./atlas/apiClient.js";
import { Implementation } from "@modelcontextprotocol/sdk/types.js";
import { CompositeLogger, LogId } from "./logger.js";
import EventEmitter from "events";
import {
    AtlasClusterConnectionInfo,
    ConnectionManager,
    ConnectionSettings,
    ConnectionStateConnected,
} from "./connectionManager.js";
import { NodeDriverServiceProvider } from "@mongosh/service-provider-node-driver";
import { ErrorCodes, MongoDBError } from "./errors.js";
import { ExportsManager } from "./exportsManager.js";

export interface SessionOptions {
    apiBaseUrl: string;
    apiClientId?: string;
    apiClientSecret?: string;
    logger: CompositeLogger;
    exportsManager: ExportsManager;
    connectionManager: ConnectionManager;
}

export type SessionEvents = {
    connect: [];
    close: [];
    disconnect: [];
    "connection-error": [string];
};

export class Session extends EventEmitter<SessionEvents> {
    readonly sessionId: string = new ObjectId().toString();
    readonly exportsManager: ExportsManager;
    readonly connectionManager: ConnectionManager;
    readonly apiClient: ApiClient;
    agentRunner?: {
        name: string;
        version: string;
    };

    public logger: CompositeLogger;

    constructor({
        apiBaseUrl,
        apiClientId,
        apiClientSecret,
        logger,
        connectionManager,
        exportsManager,
    }: SessionOptions) {
        super();

        this.logger = logger;
        const credentials: ApiClientCredentials | undefined =
            apiClientId && apiClientSecret
                ? {
                      clientId: apiClientId,
                      clientSecret: apiClientSecret,
                  }
                : undefined;

        this.apiClient = new ApiClient({ baseUrl: apiBaseUrl, credentials }, logger);
        this.exportsManager = exportsManager;
        this.connectionManager = connectionManager;
        this.connectionManager.on("connection-succeeded", () => this.emit("connect"));
        this.connectionManager.on("connection-timed-out", (error) => this.emit("connection-error", error.errorReason));
        this.connectionManager.on("connection-closed", () => this.emit("disconnect"));
        this.connectionManager.on("connection-errored", (error) => this.emit("connection-error", error.errorReason));
    }

    setAgentRunner(agentRunner: Implementation | undefined): void {
        if (agentRunner?.name && agentRunner?.version) {
            this.agentRunner = {
                name: agentRunner.name,
                version: agentRunner.version,
            };
        }
    }

    async disconnect(): Promise<void> {
        const atlasCluster = this.connectedAtlasCluster;

        try {
            await this.connectionManager.disconnect();
        } catch (err: unknown) {
            const error = err instanceof Error ? err : new Error(String(err));
            this.logger.error({
                id: LogId.mongodbDisconnectFailure,
                context: "session",
                message: `Error closing service provider: ${error.message}`,
            });
        }

        if (atlasCluster?.username && atlasCluster?.projectId) {
            void this.apiClient
                .deleteDatabaseUser({
                    params: {
                        path: {
                            groupId: atlasCluster.projectId,
                            username: atlasCluster.username,
                            databaseName: "admin",
                        },
                    },
                })
                .catch((err: unknown) => {
                    const error = err instanceof Error ? err : new Error(String(err));
                    this.logger.error({
                        id: LogId.atlasDeleteDatabaseUserFailure,
                        context: "session",
                        message: `Error deleting previous database user: ${error.message}`,
                    });
                });
        }
    }

    async close(): Promise<void> {
        await this.disconnect();
        await this.apiClient.close();
        await this.exportsManager.close();
        this.emit("close");
    }

<<<<<<< HEAD
    async connectToMongoDB(connectionString: string, connectOptions: ConnectOptions): Promise<void> {
        // Use the extended appName format with deviceId and clientName
        connectionString = await setAppNameParamIfMissing({
            connectionString,
            components: {
                appName: `${packageInfo.mcpServerName} ${packageInfo.version}`,
                clientName: this.agentRunner?.name || "unknown",
            },
        });

=======
    async connectToMongoDB(settings: ConnectionSettings): Promise<void> {
>>>>>>> aad10be7
        try {
            await this.connectionManager.connect({ ...settings });
        } catch (error: unknown) {
            const message = error instanceof Error ? error.message : (error as string);
            this.emit("connection-error", message);
            throw error;
        }
    }

    get isConnectedToMongoDB(): boolean {
        return this.connectionManager.currentConnectionState.tag === "connected";
    }

    get serviceProvider(): NodeDriverServiceProvider {
        if (this.isConnectedToMongoDB) {
            const state = this.connectionManager.currentConnectionState as ConnectionStateConnected;
            return state.serviceProvider;
        }

        throw new MongoDBError(ErrorCodes.NotConnectedToMongoDB, "Not connected to MongoDB");
    }

    get connectedAtlasCluster(): AtlasClusterConnectionInfo | undefined {
        return this.connectionManager.currentConnectionState.connectedAtlasCluster;
    }
}<|MERGE_RESOLUTION|>--- conflicted
+++ resolved
@@ -121,20 +121,7 @@
         this.emit("close");
     }
 
-<<<<<<< HEAD
-    async connectToMongoDB(connectionString: string, connectOptions: ConnectOptions): Promise<void> {
-        // Use the extended appName format with deviceId and clientName
-        connectionString = await setAppNameParamIfMissing({
-            connectionString,
-            components: {
-                appName: `${packageInfo.mcpServerName} ${packageInfo.version}`,
-                clientName: this.agentRunner?.name || "unknown",
-            },
-        });
-
-=======
     async connectToMongoDB(settings: ConnectionSettings): Promise<void> {
->>>>>>> aad10be7
         try {
             await this.connectionManager.connect({ ...settings });
         } catch (error: unknown) {
