--- conflicted
+++ resolved
@@ -1,12 +1,5 @@
 import { ApiClient, ApiClientCredentials } from "./atlas/apiClient.js";
 import { Implementation } from "@modelcontextprotocol/sdk/types.js";
-<<<<<<< HEAD
-import logger, { LogId } from "./logger.js";
-import { EventEmitter } from "events";
-import { ConnectOptions } from "./config.js";
-import { setAppNameParamIfMissing } from "../helpers/connectionOptions.js";
-import { packageInfo } from "./packageInfo.js";
-=======
 import { CompositeLogger, LogId } from "./logger.js";
 import EventEmitter from "events";
 import {
@@ -17,7 +10,6 @@
 } from "./connectionManager.js";
 import { NodeDriverServiceProvider } from "@mongosh/service-provider-node-driver";
 import { ErrorCodes, MongoDBError } from "./errors.js";
->>>>>>> 42837a41
 
 export interface SessionOptions {
     apiBaseUrl: string;
