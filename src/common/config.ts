import path from "path";
import os from "os";
import argv from "yargs-parser";
import type { CliOptions, ConnectionInfo } from "@mongosh/arg-parser";
import { generateConnectionInfoFromCliArgs } from "@mongosh/arg-parser";
import { Keychain } from "./keychain.js";
import type { Secret } from "./keychain.js";
import levenshtein from "ts-levenshtein";

// From: https://github.com/mongodb-js/mongosh/blob/main/packages/cli-repl/src/arg-parser.ts
const OPTIONS = {
    number: ["maxDocumentsPerQuery", "maxBytesPerQuery"],
    string: [
        "apiBaseUrl",
        "apiClientId",
        "apiClientSecret",
        "connectionString",
        "httpHost",
        "httpPort",
        "idleTimeoutMs",
        "logPath",
        "notificationTimeoutMs",
        "telemetry",
        "transport",
        "apiVersion",
        "authenticationDatabase",
        "authenticationMechanism",
        "browser",
        "db",
        "gssapiHostName",
        "gssapiServiceName",
        "host",
        "oidcFlows",
        "oidcRedirectUri",
        "password",
        "port",
        "sslCAFile",
        "sslCRLFile",
        "sslCertificateSelector",
        "sslDisabledProtocols",
        "sslPEMKeyFile",
        "sslPEMKeyPassword",
        "sspiHostnameCanonicalization",
        "sspiRealmOverride",
        "tlsCAFile",
        "tlsCRLFile",
        "tlsCertificateKeyFile",
        "tlsCertificateKeyFilePassword",
        "tlsCertificateSelector",
        "tlsDisabledProtocols",
        "username",
        "atlasTemporaryDatabaseUserLifetimeMs",
        "exportsPath",
        "exportTimeoutMs",
        "exportCleanupIntervalMs",
        "voyageApiKey",
    ],
    boolean: [
        "apiDeprecationErrors",
        "apiStrict",
        "disableEmbeddingsValidation",
        "help",
        "indexCheck",
        "ipv6",
        "nodb",
        "oidcIdTokenAsAccessToken",
        "oidcNoNonce",
        "oidcTrustedEndpoint",
        "readOnly",
        "retryWrites",
        "ssl",
        "sslAllowInvalidCertificates",
        "sslAllowInvalidHostnames",
        "sslFIPSMode",
        "tls",
        "tlsAllowInvalidCertificates",
        "tlsAllowInvalidHostnames",
        "tlsFIPSMode",
        "version",
    ],
    array: ["disabledTools", "loggers", "confirmationRequiredTools"],
    alias: {
        h: "help",
        p: "password",
        u: "username",
        "build-info": "buildInfo",
        browser: "browser",
        oidcDumpTokens: "oidcDumpTokens",
        oidcRedirectUrl: "oidcRedirectUri",
        oidcIDTokenAsAccessToken: "oidcIdTokenAsAccessToken",
    },
    configuration: {
        "camel-case-expansion": false,
        "unknown-options-as-args": true,
        "parse-positional-numbers": false,
        "parse-numbers": false,
        "greedy-arrays": true,
        "short-option-groups": false,
    },
} as Readonly<Options>;

interface Options {
    string: string[];
    number: string[];
    boolean: string[];
    array: string[];
    alias: Record<string, string>;
    configuration: Record<string, boolean>;
}

export const ALL_CONFIG_KEYS = new Set(
    (OPTIONS.string as readonly string[])
        .concat(OPTIONS.number)
        .concat(OPTIONS.array)
        .concat(OPTIONS.boolean)
        .concat(Object.keys(OPTIONS.alias))
);

export function validateConfigKey(key: string): { valid: boolean; suggestion?: string } {
    if (ALL_CONFIG_KEYS.has(key)) {
        return { valid: true };
    }

    let minLev = Number.MAX_VALUE;
    let suggestion = "";

    // find the closest match for a suggestion
    for (const validKey of ALL_CONFIG_KEYS) {
        // check if there is an exact case-insensitive match
        if (validKey.toLowerCase() === key.toLowerCase()) {
            return { valid: false, suggestion: validKey };
        }

        // else, infer something using levenshtein so we suggest a valid key
        const lev = levenshtein.get(key, validKey);
        if (lev < minLev) {
            minLev = lev;
            suggestion = validKey;
        }
    }

    if (minLev <= 2) {
        // accept up to 2 typos
        return { valid: false, suggestion };
    }

    return { valid: false };
}

function isConnectionSpecifier(arg: string | undefined): boolean {
    return (
        arg !== undefined &&
        (arg.startsWith("mongodb://") ||
            arg.startsWith("mongodb+srv://") ||
            !(arg.endsWith(".js") || arg.endsWith(".mongodb")))
    );
}

// If we decide to support non-string config options, we'll need to extend the mechanism for parsing
// env variables.
export interface UserConfig extends CliOptions {
    apiBaseUrl: string;
    apiClientId?: string;
    apiClientSecret?: string;
    telemetry: "enabled" | "disabled";
    logPath: string;
    exportsPath: string;
    exportTimeoutMs: number;
    exportCleanupIntervalMs: number;
    connectionString?: string;
    // TODO: Use a type tracking all tool names.
    disabledTools: Array<string>;
    confirmationRequiredTools: Array<string>;
    readOnly?: boolean;
    indexCheck?: boolean;
    transport: "stdio" | "http";
    httpPort: number;
    httpHost: string;
    httpHeaders: Record<string, string>;
    loggers: Array<"stderr" | "disk" | "mcp">;
    idleTimeoutMs: number;
    notificationTimeoutMs: number;
    maxDocumentsPerQuery: number;
    maxBytesPerQuery: number;
    atlasTemporaryDatabaseUserLifetimeMs: number;
    voyageApiKey: string;
<<<<<<< HEAD
    disableEmbeddingsValidation: boolean;
=======
    vectorSearchDimensions: number;
    vectorSearchSimilarityFunction: "cosine" | "euclidean" | "dotProduct";
>>>>>>> 18fe5495
}

export const defaultUserConfig: UserConfig = {
    apiBaseUrl: "https://cloud.mongodb.com/",
    logPath: getLogPath(),
    exportsPath: getExportsPath(),
    exportTimeoutMs: 5 * 60 * 1000, // 5 minutes
    exportCleanupIntervalMs: 2 * 60 * 1000, // 2 minutes
    disabledTools: [],
    telemetry: "enabled",
    readOnly: false,
    indexCheck: false,
    confirmationRequiredTools: [
        "atlas-create-access-list",
        "atlas-create-db-user",
        "drop-database",
        "drop-collection",
        "delete-many",
        "drop-index",
    ],
    transport: "stdio",
    httpPort: 3000,
    httpHost: "127.0.0.1",
    loggers: ["disk", "mcp"],
    idleTimeoutMs: 10 * 60 * 1000, // 10 minutes
    notificationTimeoutMs: 9 * 60 * 1000, // 9 minutes
    httpHeaders: {},
    maxDocumentsPerQuery: 100, // By default, we only fetch a maximum 100 documents per query / aggregation
    maxBytesPerQuery: 16 * 1024 * 1024, // By default, we only return ~16 mb of data per query / aggregation
    atlasTemporaryDatabaseUserLifetimeMs: 4 * 60 * 60 * 1000, // 4 hours
    voyageApiKey: "",
<<<<<<< HEAD
    disableEmbeddingsValidation: false,
=======
    vectorSearchDimensions: 1024,
    vectorSearchSimilarityFunction: "euclidean",
>>>>>>> 18fe5495
};

export const config = setupUserConfig({
    defaults: defaultUserConfig,
    cli: process.argv,
    env: process.env,
});

function getLocalDataPath(): string {
    return process.platform === "win32"
        ? path.join(process.env.LOCALAPPDATA || process.env.APPDATA || os.homedir(), "mongodb")
        : path.join(os.homedir(), ".mongodb");
}

export type DriverOptions = ConnectionInfo["driverOptions"];
export const defaultDriverOptions: DriverOptions = {
    readConcern: {
        level: "local",
    },
    readPreference: "secondaryPreferred",
    writeConcern: {
        w: "majority",
    },
    timeoutMS: 30_000,
    proxy: { useEnvironmentVariableProxies: true },
    applyProxyToOIDC: true,
};

function getLogPath(): string {
    const logPath = path.join(getLocalDataPath(), "mongodb-mcp", ".app-logs");
    return logPath;
}

function getExportsPath(): string {
    return path.join(getLocalDataPath(), "mongodb-mcp", "exports");
}

// Gets the config supplied by the user as environment variables. The variable names
// are prefixed with `MDB_MCP_` and the keys match the UserConfig keys, but are converted
// to SNAKE_UPPER_CASE.
function parseEnvConfig(env: Record<string, unknown>): Partial<UserConfig> {
    const CONFIG_WITH_URLS: Set<string> = new Set<(typeof OPTIONS)["string"][number]>(["connectionString"]);

    function setValue(obj: Record<string, unknown>, path: string[], value: string): void {
        const currentField = path.shift();
        if (!currentField) {
            return;
        }
        if (path.length === 0) {
            if (CONFIG_WITH_URLS.has(currentField)) {
                obj[currentField] = value;
                return;
            }

            const numberValue = Number(value);
            if (!isNaN(numberValue)) {
                obj[currentField] = numberValue;
                return;
            }

            const booleanValue = value.toLocaleLowerCase();
            if (booleanValue === "true" || booleanValue === "false") {
                obj[currentField] = booleanValue === "true";
                return;
            }

            // Try to parse an array of values
            if (value.indexOf(",") !== -1) {
                obj[currentField] = value.split(",").map((v) => v.trim());
                return;
            }

            obj[currentField] = value;
            return;
        }

        if (!obj[currentField]) {
            obj[currentField] = {};
        }

        setValue(obj[currentField] as Record<string, unknown>, path, value);
    }

    const result: Record<string, unknown> = {};
    const mcpVariables = Object.entries(env).filter(
        ([key, value]) => value !== undefined && key.startsWith("MDB_MCP_")
    ) as [string, string][];
    for (const [key, value] of mcpVariables) {
        const fieldPath = key
            .replace("MDB_MCP_", "")
            .split(".")
            .map((part) => SNAKE_CASE_toCamelCase(part));

        setValue(result, fieldPath, value);
    }

    return result;
}

function SNAKE_CASE_toCamelCase(str: string): string {
    return str.toLowerCase().replace(/([-_][a-z])/g, (group) => group.toUpperCase().replace("_", ""));
}

// Right now we have arguments that are not compatible with the format used in mongosh.
// An example is using --connectionString and positional arguments.
// We will consolidate them in a way where the mongosh format takes precedence.
// We will warn users that previous configuration is deprecated in favour of
// whatever is in mongosh.
function parseCliConfig(args: string[]): CliOptions {
    const programArgs = args.slice(2);
    const parsed = argv(programArgs, OPTIONS as unknown as argv.Options) as unknown as CliOptions &
        UserConfig & {
            _?: string[];
        };

    const positionalArguments = parsed._ ?? [];

    // we use console.warn here because we still don't have our logging system configured
    // so we don't have a logger. For stdio, the warning will be received as a string in
    // the client and IDEs like VSCode do show the message in the log window. For HTTP,
    // it will be in the stdout of the process.
    warnAboutDeprecatedOrUnknownCliArgs(
        { ...parsed, _: positionalArguments },
        {
            warn: (msg) => console.warn(msg),
            exit: (status) => process.exit(status),
        }
    );

    // if we have a positional argument that matches a connection string
    // store it as the connection specifier and remove it from the argument
    // list, so it doesn't get misunderstood by the mongosh args-parser
    if (!parsed.nodb && isConnectionSpecifier(positionalArguments[0])) {
        parsed.connectionSpecifier = positionalArguments.shift();
    }

    delete parsed._;
    return parsed;
}

export function warnAboutDeprecatedOrUnknownCliArgs(
    args: Record<string, unknown>,
    { warn, exit }: { warn: (msg: string) => void; exit: (status: number) => void | never }
): void {
    let usedDeprecatedArgument = false;
    let usedInvalidArgument = false;

    const knownArgs = args as unknown as UserConfig & CliOptions;
    // the first position argument should be used
    // instead of --connectionString, as it's how the mongosh works.
    if (knownArgs.connectionString) {
        usedDeprecatedArgument = true;
        warn(
            "The --connectionString argument is deprecated. Prefer using the MDB_MCP_CONNECTION_STRING environment variable or the first positional argument for the connection string."
        );
    }

    for (const providedKey of Object.keys(args)) {
        if (providedKey === "_") {
            // positional argument
            continue;
        }

        const { valid, suggestion } = validateConfigKey(providedKey);
        if (!valid) {
            usedInvalidArgument = true;
            if (suggestion) {
                warn(`Invalid command line argument '${providedKey}'. Did you mean '${suggestion}'?`);
            } else {
                warn(`Invalid command line argument '${providedKey}'.`);
            }
        }
    }

    if (usedInvalidArgument || usedDeprecatedArgument) {
        warn("Refer to https://www.mongodb.com/docs/mcp-server/get-started/ for setting up the MCP Server.");
    }

    if (usedInvalidArgument) {
        exit(1);
    }
}

function commaSeparatedToArray<T extends string[]>(str: string | string[] | undefined): T {
    if (str === undefined) {
        return [] as unknown as T;
    }

    if (!Array.isArray(str)) {
        return [str] as T;
    }

    if (str.length === 0) {
        return str as T;
    }

    if (str.length === 1) {
        return str[0]
            ?.split(",")
            .map((e) => e.trim())
            .filter((e) => e.length > 0) as T;
    }

    return str as T;
}

export function registerKnownSecretsInRootKeychain(userConfig: Partial<UserConfig>): void {
    const keychain = Keychain.root;

    const maybeRegister = (value: string | undefined, kind: Secret["kind"]): void => {
        if (value) {
            keychain.register(value, kind);
        }
    };

    maybeRegister(userConfig.apiClientId, "user");
    maybeRegister(userConfig.apiClientSecret, "password");
    maybeRegister(userConfig.awsAccessKeyId, "password");
    maybeRegister(userConfig.awsIamSessionToken, "password");
    maybeRegister(userConfig.awsSecretAccessKey, "password");
    maybeRegister(userConfig.awsSessionToken, "password");
    maybeRegister(userConfig.password, "password");
    maybeRegister(userConfig.tlsCAFile, "url");
    maybeRegister(userConfig.tlsCRLFile, "url");
    maybeRegister(userConfig.tlsCertificateKeyFile, "url");
    maybeRegister(userConfig.tlsCertificateKeyFilePassword, "password");
    maybeRegister(userConfig.username, "user");
}

export function setupUserConfig({
    cli,
    env,
    defaults,
}: {
    cli: string[];
    env: Record<string, unknown>;
    defaults: Partial<UserConfig>;
}): UserConfig {
    const userConfig: UserConfig = {
        ...defaults,
        ...parseEnvConfig(env),
        ...parseCliConfig(cli),
    } as UserConfig;

    userConfig.disabledTools = commaSeparatedToArray(userConfig.disabledTools);
    userConfig.loggers = commaSeparatedToArray(userConfig.loggers);
    userConfig.confirmationRequiredTools = commaSeparatedToArray(userConfig.confirmationRequiredTools);

    if (userConfig.connectionString && userConfig.connectionSpecifier) {
        const connectionInfo = generateConnectionInfoFromCliArgs(userConfig);
        userConfig.connectionString = connectionInfo.connectionString;
    }

    const transport = userConfig.transport as string;
    if (transport !== "http" && transport !== "stdio") {
        throw new Error(`Invalid transport: ${transport}`);
    }

    const telemetry = userConfig.telemetry as string;
    if (telemetry !== "enabled" && telemetry !== "disabled") {
        throw new Error(`Invalid telemetry: ${telemetry}`);
    }

    const httpPort = +userConfig.httpPort;
    if (httpPort < 1 || httpPort > 65535 || isNaN(httpPort)) {
        throw new Error(`Invalid httpPort: ${userConfig.httpPort}`);
    }

    if (userConfig.loggers.length === 0) {
        throw new Error("No loggers found in config");
    }

    const loggerTypes = new Set(userConfig.loggers);
    if (loggerTypes.size !== userConfig.loggers.length) {
        throw new Error("Duplicate loggers found in config");
    }

    for (const loggerType of userConfig.loggers as string[]) {
        if (loggerType !== "mcp" && loggerType !== "disk" && loggerType !== "stderr") {
            throw new Error(`Invalid logger: ${loggerType}`);
        }
    }

    registerKnownSecretsInRootKeychain(userConfig);
    return userConfig;
}

export function setupDriverConfig({
    config,
    defaults,
}: {
    config: UserConfig;
    defaults: Partial<DriverOptions>;
}): DriverOptions {
    const { driverOptions } = generateConnectionInfoFromCliArgs(config);
    return {
        ...defaults,
        ...driverOptions,
    };
}<|MERGE_RESOLUTION|>--- conflicted
+++ resolved
@@ -184,12 +184,9 @@
     maxBytesPerQuery: number;
     atlasTemporaryDatabaseUserLifetimeMs: number;
     voyageApiKey: string;
-<<<<<<< HEAD
     disableEmbeddingsValidation: boolean;
-=======
     vectorSearchDimensions: number;
     vectorSearchSimilarityFunction: "cosine" | "euclidean" | "dotProduct";
->>>>>>> 18fe5495
 }
 
 export const defaultUserConfig: UserConfig = {
@@ -221,12 +218,9 @@
     maxBytesPerQuery: 16 * 1024 * 1024, // By default, we only return ~16 mb of data per query / aggregation
     atlasTemporaryDatabaseUserLifetimeMs: 4 * 60 * 60 * 1000, // 4 hours
     voyageApiKey: "",
-<<<<<<< HEAD
     disableEmbeddingsValidation: false,
-=======
     vectorSearchDimensions: 1024,
     vectorSearchSimilarityFunction: "euclidean",
->>>>>>> 18fe5495
 };
 
 export const config = setupUserConfig({
