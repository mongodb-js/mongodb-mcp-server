--- conflicted
+++ resolved
@@ -175,12 +175,9 @@
     loggers: Array<"stderr" | "disk" | "mcp">;
     idleTimeoutMs: number;
     notificationTimeoutMs: number;
-<<<<<<< HEAD
     maxDocumentsPerQuery: number;
     maxBytesPerQuery: number;
-=======
     atlasTemporaryDatabaseUserLifetimeMs: number;
->>>>>>> dd36b1a7
 }
 
 export const defaultUserConfig: UserConfig = {
@@ -207,12 +204,9 @@
     idleTimeoutMs: 10 * 60 * 1000, // 10 minutes
     notificationTimeoutMs: 9 * 60 * 1000, // 9 minutes
     httpHeaders: {},
-<<<<<<< HEAD
     maxDocumentsPerQuery: 10, // By default, we only fetch a maximum 10 documents per query / aggregation
     maxBytesPerQuery: 1 * 1024 * 1024, // By default, we only return ~1 mb of data per query / aggregation
-=======
     atlasTemporaryDatabaseUserLifetimeMs: 4 * 60 * 60 * 1000, // 4 hours
->>>>>>> dd36b1a7
 };
 
 export const config = setupUserConfig({
