import path from "path";
import os from "os";
import { ALL_CONFIG_KEYS } from "./argsParserOptions.js";
import * as levenshteinModule from "ts-levenshtein";
const levenshtein = levenshteinModule.default;

/// Custom logic function to apply the override value.
/// Returns the value to use (which may be transformed from newValue).
/// Should throw an error if the override cannot be applied.
export type CustomOverrideLogic = (oldValue: unknown, newValue: unknown) => unknown;

/**
 * Defines how a config field can be overridden via HTTP headers or query parameters.
 */
export type OverrideBehavior =
    /// Cannot be overridden via request
    | "not-allowed"
    /// Can be completely replaced
    | "override"
    /// Values are merged (for arrays)
    | "merge"
    | CustomOverrideLogic;

/**
 * Metadata for config schema fields.
 */
export type ConfigFieldMeta = {
    /**
     * Custom description for the default value, used when generating documentation.
     */
    defaultValueDescription?: string;
    /**
     * Marks the field as containing sensitive/secret information, used for MCP Registry.
     * Secret fields will be marked as secret in environment variable definitions.
     */
    isSecret?: boolean;
    /**
     * Defines how this config field can be overridden via HTTP headers or query parameters.
     * Defaults to "not-allowed" for security.
     */
    overrideBehavior?: OverrideBehavior;
    [key: string]: unknown;
};

export function matchingConfigKey(key: string): string | undefined {
    let minLev = Number.MAX_VALUE;
    let suggestion = undefined;
    for (const validKey of ALL_CONFIG_KEYS) {
        const lev = levenshtein.get(key, validKey);
        // Accepting upto 2 typos and should be better than whatever previous
        // suggestion was.
        if (lev <= 2 && lev < minLev) {
            minLev = lev;
            suggestion = validKey;
        }
    }

    return suggestion;
}

export function isConnectionSpecifier(arg: string | undefined): boolean {
    return (
        arg !== undefined &&
        (arg.startsWith("mongodb://") ||
            arg.startsWith("mongodb+srv://") ||
            // Strings starting with double hyphens `--` are generally a sign of
            // CLI flag so we exclude them from the possibility of being a
            // connection specifier.
            !(arg.endsWith(".js") || arg.endsWith(".mongodb") || arg.startsWith("--")))
    );
}

export function getLocalDataPath(): string {
    return process.platform === "win32"
        ? path.join(process.env.LOCALAPPDATA || process.env.APPDATA || os.homedir(), "mongodb")
        : path.join(os.homedir(), ".mongodb");
}

export function getLogPath(): string {
    const logPath = path.join(getLocalDataPath(), "mongodb-mcp", ".app-logs");
    return logPath;
}

export function getExportsPath(): string {
    return path.join(getLocalDataPath(), "mongodb-mcp", "exports");
}

export function commaSeparatedToArray<T extends string[]>(str: string | string[] | undefined): T | undefined {
    if (str === undefined) {
        return undefined;
    }

    if (typeof str === "string") {
        return str
            .split(",")
            .map((e) => e.trim())
            .filter((e) => e.length > 0) as T;
    }

    if (str.length === 1) {
        return str[0]
            ?.split(",")
            .map((e) => e.trim())
            .filter((e) => e.length > 0) as T;
    }

    return str as T;
}

/**
 * Preprocessor for boolean values that handles string "false"/"0" correctly.
 * Zod's coerce.boolean() treats any non-empty string as true, which is not what we want.
 */
export function parseBoolean(val: unknown): unknown {
    if (typeof val === "string") {
        const lower = val.toLowerCase().trim();
<<<<<<< HEAD
        if (lower === "false" || lower === "0" || lower === "") {
=======
        if (lower === "false") {
>>>>>>> cfb965b7
            return false;
        }
        return true;
    }
    if (typeof val === "boolean") {
        return val;
    }
    if (typeof val === "number") {
        return val !== 0;
    }
    return !!val;
<<<<<<< HEAD
}

/** Allow overriding only to the allowed value */
export function oneWayOverride<T>(allowedValue: T): CustomOverrideLogic {
    return (oldValue, newValue) => {
        // Only allow override if setting to allowed value
        if (newValue === allowedValue) {
            return newValue;
        }
        throw new Error(`Can only set to ${String(allowedValue)}`);
    };
}

/** Allow overriding only to a value lower than the specified value */
export function onlyLowerThanBaseValueOverride(): CustomOverrideLogic {
    return (oldValue, newValue) => {
        if (typeof oldValue !== "number") {
            throw new Error(`Unsupported type for base value for override: ${typeof oldValue}`);
        }
        if (typeof newValue !== "number") {
            throw new Error(`Unsupported type for new value for override: ${typeof newValue}`);
        }
        if (newValue >= oldValue) {
            throw new Error(`Can only set to a value lower than the base value`);
        }
        return newValue;
    };
}

/** Allow overriding only to a subset of an array but not a superset */
export function onlySubsetOfBaseValueOverride(): CustomOverrideLogic {
    return (oldValue, newValue) => {
        if (!Array.isArray(oldValue)) {
            throw new Error(`Unsupported type for base value for override: ${typeof oldValue}`);
        }
        if (!Array.isArray(newValue)) {
            throw new Error(`Unsupported type for new value for override: ${typeof newValue}`);
        }
        if (newValue.length > oldValue.length) {
            throw new Error(`Can only override to a subset of the base value`);
        }
        if (!newValue.every((value) => oldValue.includes(value))) {
            throw new Error(`Can only override to a subset of the base value`);
        }
        return newValue as unknown;
    };
=======
>>>>>>> cfb965b7
}<|MERGE_RESOLUTION|>--- conflicted
+++ resolved
@@ -114,14 +114,13 @@
 export function parseBoolean(val: unknown): unknown {
     if (typeof val === "string") {
         const lower = val.toLowerCase().trim();
-<<<<<<< HEAD
-        if (lower === "false" || lower === "0" || lower === "") {
-=======
         if (lower === "false") {
->>>>>>> cfb965b7
             return false;
         }
-        return true;
+        if (lower === "true") {
+            return true;
+        }
+        throw new Error(`Invalid boolean value: ${val}`);
     }
     if (typeof val === "boolean") {
         return val;
@@ -130,7 +129,6 @@
         return val !== 0;
     }
     return !!val;
-<<<<<<< HEAD
 }
 
 /** Allow overriding only to the allowed value */
@@ -177,6 +175,4 @@
         }
         return newValue as unknown;
     };
-=======
->>>>>>> cfb965b7
 }