--- conflicted
+++ resolved
@@ -105,20 +105,6 @@
     return str.toLowerCase().replace(/([-_][a-z])/g, (group) => group.toUpperCase().replace("_", ""));
 }
 
-<<<<<<< HEAD
-// Gets the config supplied by the user as a JSON file. The file is expected to be located in the local data path
-// and named `config.json`.
-function getFileConfig(): Partial<UserConfig> {
-    try {
-        const config = fs.readFileSync(configPath, "utf8");
-        return JSON.parse(config) as Partial<UserConfig>;
-    } catch {
-        return {};
-    }
-}
-
-=======
->>>>>>> 0becdaa4
 // Reads the cli args and parses them into a UserConfig object.
 function getCliConfig() {
     return argv(process.argv.slice(2)) as unknown as Partial<UserConfig>;
