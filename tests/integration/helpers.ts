--- conflicted
+++ resolved
@@ -64,16 +64,10 @@
         await mcpClient.connect(clientTransport);
     });
 
-<<<<<<< HEAD
-    beforeEach(async () => {
+    beforeEach(() => {
         if (mcpServer) {
             mcpServer.userConfig.telemetry = "disabled";
         }
-        randomDbName = new ObjectId().toString();
-=======
-    beforeEach(() => {
-        config.telemetry = "disabled";
->>>>>>> 1d65e0b0
     });
 
     afterEach(async () => {
