--- conflicted
+++ resolved
@@ -6,12 +6,8 @@
 import fs from "fs/promises";
 import { MongoClient, ObjectId } from "mongodb";
 import { toIncludeAllMembers } from "jest-extended";
-<<<<<<< HEAD
 import config, { UserConfig } from "../../src/config.js";
-=======
-import config from "../../src/config.js";
 import { McpError } from "@modelcontextprotocol/sdk/types.js";
->>>>>>> 5d378cce
 
 interface ParameterInfo {
     name: string;
@@ -223,12 +219,6 @@
     { name: "collection", type: "string", description: "Collection name", required: true },
 ];
 
-<<<<<<< HEAD
-export function validateParameters(tool: ToolInfo, parameters: ParameterInfo[]): void {
-    const toolParameters = getParameters(tool);
-    expect(toolParameters).toHaveLength(parameters.length);
-    expect(toolParameters).toIncludeAllMembers(parameters);
-=======
 export const dbOperationInvalidArgTests = [{}, { database: 123 }, { foo: "bar", database: "test" }, { database: [] }];
 
 export function validateToolMetadata(
@@ -316,16 +306,4 @@
             });
         }
     });
-}
-
-export function describeAtlas(name: number | string | Function | jest.FunctionLike, fn: jest.EmptyFunction) {
-    if (!process.env.MDB_MCP_API_CLIENT_ID?.length || !process.env.MDB_MCP_API_CLIENT_SECRET?.length) {
-        return describe.skip("atlas", () => {
-            describe(name, fn);
-        });
-    }
-    return describe("atlas", () => {
-        describe(name, fn);
-    });
->>>>>>> 5d378cce
 }