--- conflicted
+++ resolved
@@ -5,11 +5,8 @@
 import { McpError } from "@modelcontextprotocol/sdk/types.js";
 import { McpServer } from "@modelcontextprotocol/sdk/server/mcp.js";
 import { Session } from "../../src/session.js";
-<<<<<<< HEAD
 import { Telemetry } from "../../src/telemetry/telemetry.js";
-=======
 import { config } from "../../src/config.js";
->>>>>>> e0339a45
 
 interface ParameterInfo {
     name: string;
@@ -60,13 +57,10 @@
             apiClientSecret: userConfig.apiClientSecret,
         });
 
-<<<<<<< HEAD
         userConfig.telemetry = "disabled";
 
-        const telemetry = Telemetry.create(session);
-
-=======
->>>>>>> e0339a45
+        const telemetry = Telemetry.create(session, userConfig);
+
         mcpServer = new Server({
             session,
             userConfig,
