--- conflicted
+++ resolved
@@ -20,11 +20,7 @@
 
 type ToolInfo = Awaited<ReturnType<Client["listTools"]>>["tools"][number];
 
-<<<<<<< HEAD
-interface IntegrationTestSetup {
-=======
 export interface IntegrationTest {
->>>>>>> 5c43a16c
     mcpClient: () => Client;
     mcpServer: () => Server;
     mongoClient: () => MongoClient;
@@ -33,11 +29,7 @@
     randomDbName: () => string;
 }
 
-<<<<<<< HEAD
-export function setupIntegrationTest(): IntegrationTestSetup {
-=======
 export function setupIntegrationTest(): IntegrationTest {
->>>>>>> 5c43a16c
     let mongoCluster: runner.MongoCluster | undefined;
     let mongoClient: MongoClient | undefined;
 
@@ -250,9 +242,8 @@
     expect(toolParameters).toIncludeAllMembers(parameters);
 }
 
-<<<<<<< HEAD
 export function validateAutoConnectBehavior(
-    integration: IntegrationTestSetup,
+    integration: IntegrationTest,
     name: string,
     validation: () => {
         args: { [x: string]: unknown };
@@ -291,7 +282,7 @@
 }
 
 export function validateThrowsForInvalidArguments(
-    integration: IntegrationTestSetup,
+    integration: IntegrationTest,
     name: string,
     args: { [x: string]: unknown }[]
 ): void {
@@ -309,7 +300,8 @@
             }
         });
     }
-=======
+}
+
 export function describeAtlas(name: number | string | Function | jest.FunctionLike, fn: jest.EmptyFunction) {
     if (!process.env.MDB_MCP_API_CLIENT_ID?.length || !process.env.MDB_MCP_API_CLIENT_SECRET?.length) {
         return describe.skip("atlas", () => {
@@ -319,5 +311,4 @@
     return describe("atlas", () => {
         describe(name, fn);
     });
->>>>>>> 5c43a16c
 }