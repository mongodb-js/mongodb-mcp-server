--- conflicted
+++ resolved
@@ -18,10 +18,7 @@
 import { MongoDBClusterProcess } from "./mongodbClusterProcess.js";
 import type { MongoClusterConfiguration } from "./mongodbClusterProcess.js";
 import type { NodeDriverServiceProvider } from "@mongosh/service-provider-node-driver";
-<<<<<<< HEAD
-=======
 import type { createMockElicitInput, MockClientCapabilities } from "../../../utils/elicitationMocks.js";
->>>>>>> 18fe5495
 
 const __dirname = path.dirname(fileURLToPath(import.meta.url));
 
@@ -285,10 +282,7 @@
 }
 
 const SEARCH_RETRIES = 200;
-<<<<<<< HEAD
 const SEARCH_WAITING_TICK = 100;
-=======
->>>>>>> 18fe5495
 
 export async function waitUntilSearchIsReady(
     provider: NodeDriverServiceProvider,
@@ -300,29 +294,18 @@
         try {
             await provider.insertOne("tmp", "test", { field1: "yay" });
             await provider.createSearchIndexes("tmp", "test", [{ definition: { mappings: { dynamic: true } } }]);
-<<<<<<< HEAD
-            return;
-        } catch (err) {
-            lastError = err;
-            await sleep(SEARCH_WAITING_TICK);
-=======
             await provider.dropCollection("tmp", "test");
             return;
         } catch (err) {
             lastError = err;
             await sleep(100);
->>>>>>> 18fe5495
         }
     }
 
     throw new Error(`Search Management Index is not ready.\nlastError: ${JSON.stringify(lastError)}`);
 }
 
-<<<<<<< HEAD
-export async function waitUntilIndexIsQueryable(
-=======
 export async function waitUntilSearchIndexIsQueryable(
->>>>>>> 18fe5495
     provider: NodeDriverServiceProvider,
     database: string,
     collection: string,
@@ -342,11 +325,7 @@
             }
         } catch (err) {
             lastError = err;
-<<<<<<< HEAD
             await sleep(SEARCH_WAITING_TICK);
-=======
-            await sleep(100);
->>>>>>> 18fe5495
         }
     }
 
@@ -355,7 +334,6 @@
 lastIndexStatus: ${JSON.stringify(lastIndexStatus)}
 lastError: ${JSON.stringify(lastError)}`
     );
-<<<<<<< HEAD
 }
 
 export async function createVectorSearchIndexAndWait(
@@ -375,7 +353,5 @@
         },
     ]);
 
-    await waitUntilIndexIsQueryable(provider, database, collection, "default", abortSignal);
-=======
->>>>>>> 18fe5495
+    await waitUntilSearchIndexIsQueryable(provider, database, collection, "default", abortSignal);
 }