--- conflicted
+++ resolved
@@ -2,17 +2,9 @@
 
 import {
     getResponseContent,
-<<<<<<< HEAD
-    setupIntegrationTest,
     databaseCollectionParameters,
+    databaseCollectionInvalidArgs,
     validateToolMetadata,
-    validateAutoConnectBehavior,
-    databaseCollectionInvalidArgs,
-=======
-    dbOperationParameters,
-    validateToolMetadata,
-    dbOperationInvalidArgTests,
->>>>>>> 55618a6f
     validateThrowsForInvalidArguments,
 } from "../../../helpers.js";
 import * as crypto from "crypto";
