import { describeWithMongoDB, validateAutoConnectBehavior } from "../mongodbHelpers.js";

import {
    getResponseElements,
    getResponseContent,
    validateToolMetadata,
    validateThrowsForInvalidArguments,
    databaseInvalidArgs,
    databaseParameters,
} from "../../../helpers.js";

<<<<<<< HEAD
describe("listCollections tool", () => {
    const integration = setupIntegrationTest();

    validateToolMetadata(
        integration,
        "list-collections",
        "List all collections for a given database",
        databaseParameters
    );
=======
describeWithMongoDB("listCollections tool", (integration) => {
    validateToolMetadata(integration, "list-collections", "List all collections for a given database", [
        { name: "database", description: "Database name", type: "string", required: true },
    ]);
>>>>>>> 55618a6f

    validateThrowsForInvalidArguments(integration, "list-collections", databaseInvalidArgs);

    describe("with non-existent database", () => {
        it("returns no collections", async () => {
            await integration.connectMcpClient();
            const response = await integration.mcpClient().callTool({
                name: "list-collections",
                arguments: { database: "non-existent" },
            });
            const content = getResponseContent(response.content);
            expect(content).toEqual(
                'No collections found for database "non-existent". To create a collection, use the "create-collection" tool.'
            );
        });
    });

    describe("with existing database", () => {
        it("returns collections", async () => {
            const mongoClient = integration.mongoClient();
            await mongoClient.db(integration.randomDbName()).createCollection("collection-1");

            await integration.connectMcpClient();
            const response = await integration.mcpClient().callTool({
                name: "list-collections",
                arguments: { database: integration.randomDbName() },
            });
            const items = getResponseElements(response.content);
            expect(items).toHaveLength(1);
            expect(items[0].text).toContain('Name: "collection-1"');

            await mongoClient.db(integration.randomDbName()).createCollection("collection-2");

            const response2 = await integration.mcpClient().callTool({
                name: "list-collections",
                arguments: { database: integration.randomDbName() },
            });
            const items2 = getResponseElements(response2.content);
            expect(items2).toHaveLength(2);
            expect(items2.map((item) => item.text)).toIncludeSameMembers([
                'Name: "collection-1"',
                'Name: "collection-2"',
            ]);
        });
    });

    validateAutoConnectBehavior(
        integration,
        "list-collections",

        () => {
            return {
                args: { database: integration.randomDbName() },
                expectedResponse: `No collections found for database "${integration.randomDbName()}". To create a collection, use the "create-collection" tool.`,
            };
        }
    );
});<|MERGE_RESOLUTION|>--- conflicted
+++ resolved
@@ -9,22 +9,13 @@
     databaseParameters,
 } from "../../../helpers.js";
 
-<<<<<<< HEAD
-describe("listCollections tool", () => {
-    const integration = setupIntegrationTest();
-
+describeWithMongoDB("listCollections tool", (integration) => {
     validateToolMetadata(
         integration,
         "list-collections",
         "List all collections for a given database",
         databaseParameters
     );
-=======
-describeWithMongoDB("listCollections tool", (integration) => {
-    validateToolMetadata(integration, "list-collections", "List all collections for a given database", [
-        { name: "database", description: "Database name", type: "string", required: true },
-    ]);
->>>>>>> 55618a6f
 
     validateThrowsForInvalidArguments(integration, "list-collections", databaseInvalidArgs);
 
