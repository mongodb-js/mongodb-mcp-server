<<<<<<< HEAD
import {
    getResponseElements,
    getParameters,
    setupIntegrationTest,
    validateAutoConnectBehavior,
} from "../../../helpers.js";
=======
import { describeWithMongoDB, validateAutoConnectBehavior } from "../mongodbHelpers.js";
>>>>>>> 55618a6f

import { getResponseElements, getParameters } from "../../../helpers.js";

describeWithMongoDB("listDatabases tool", (integration) => {
    const defaultDatabases = ["admin", "config", "local"];

    it("should have correct metadata", async () => {
        const { tools } = await integration.mcpClient().listTools();
        const listDatabases = tools.find((tool) => tool.name === "list-databases")!;
        expect(listDatabases).toBeDefined();
        expect(listDatabases.description).toBe("List all databases for a MongoDB connection");

        const parameters = getParameters(listDatabases);
        expect(parameters).toHaveLength(0);
    });

    describe("with no preexisting databases", () => {
        it("returns only the system databases", async () => {
            await integration.connectMcpClient();
            const response = await integration.mcpClient().callTool({ name: "list-databases", arguments: {} });
            const dbNames = getDbNames(response.content);

            expect(defaultDatabases).toIncludeAllMembers(dbNames);
        });
    });

    describe("with preexisting databases", () => {
        it("returns their names and sizes", async () => {
            const mongoClient = integration.mongoClient();
            await mongoClient.db("foo").collection("bar").insertOne({ test: "test" });
            await mongoClient.db("baz").collection("qux").insertOne({ test: "test" });

            await integration.connectMcpClient();

            const response = await integration.mcpClient().callTool({ name: "list-databases", arguments: {} });
            const dbNames = getDbNames(response.content);
            expect(dbNames).toIncludeSameMembers([...defaultDatabases, "foo", "baz"]);
        });
    });

    validateAutoConnectBehavior(
        integration,
        "list-databases",
        () => {
            return {
                args: {},
                validate: (content) => {
                    const dbNames = getDbNames(content);

                    expect(defaultDatabases).toIncludeAllMembers(dbNames);
                },
            };
        },
        async () => {
            const mongoClient = integration.mongoClient();
            const { databases } = await mongoClient.db("admin").command({ listDatabases: 1, nameOnly: true });
            for (const db of databases) {
                if (!defaultDatabases.includes(db.name)) {
                    await mongoClient.db(db.name).dropDatabase();
                }
            }
        }
    );
});

function getDbNames(content: unknown): (string | null)[] {
    const responseItems = getResponseElements(content);

    return responseItems.map((item) => {
        const match = item.text.match(/Name: (.*), Size: \d+ bytes/);
        return match ? match[1] : null;
    });
}<|MERGE_RESOLUTION|>--- conflicted
+++ resolved
@@ -1,14 +1,4 @@
-<<<<<<< HEAD
-import {
-    getResponseElements,
-    getParameters,
-    setupIntegrationTest,
-    validateAutoConnectBehavior,
-} from "../../../helpers.js";
-=======
 import { describeWithMongoDB, validateAutoConnectBehavior } from "../mongodbHelpers.js";
->>>>>>> 55618a6f
-
 import { getResponseElements, getParameters } from "../../../helpers.js";
 
 describeWithMongoDB("listDatabases tool", (integration) => {
