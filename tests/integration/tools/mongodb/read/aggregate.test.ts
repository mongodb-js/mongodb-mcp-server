import {
    databaseCollectionParameters,
    validateToolMetadata,
    validateThrowsForInvalidArguments,
    getResponseContent,
    defaultTestConfig,
} from "../../../helpers.js";
import { beforeEach, describe, expect, it, vi, afterEach } from "vitest";
import {
    createVectorSearchIndexAndWait,
    describeWithMongoDB,
    getDocsFromUntrustedContent,
    validateAutoConnectBehavior,
    waitUntilSearchIsReady,
} from "../mongodbHelpers.js";
import * as constants from "../../../../../src/helpers/constants.js";
import { freshInsertDocuments } from "./find.test.js";
import { BSON } from "bson";

describeWithMongoDB("aggregate tool", (integration) => {
    afterEach(() => {
        integration.mcpServer().userConfig.readOnly = false;
        integration.mcpServer().userConfig.disabledTools = [];
    });

    validateToolMetadata(integration, "aggregate", "Run an aggregation against a MongoDB collection", [
        ...databaseCollectionParameters,
        {
            name: "pipeline",
            description: `An array of aggregation stages to execute.  
\`$vectorSearch\` **MUST** be the first stage of the pipeline, or the first stage of a \`$unionWith\` subpipeline.
### Usage Rules for \`$vectorSearch\`
- **Unset embeddings:**  
  Unless the user explicitly requests the embeddings, add an \`$unset\` stage **at the end of the pipeline** to remove the embedding field and avoid context limits. **The $unset stage in this situation is mandatory**.
- **Pre-filtering:**
If the user requests additional filtering, include filters in \`$vectorSearch.filter\` only for pre-filter fields in the vector index.
    NEVER include fields in $vectorSearch.filter that are not part of the vector index.
- **Post-filtering:**
    For all remaining filters, add a $match stage after $vectorSearch.
### Note to LLM
- If unsure which fields are filterable, use the collection-indexes tool to determine valid prefilter fields.
- If no requested filters are valid prefilters, omit the filter key from $vectorSearch.`,
            type: "array",
            required: true,
        },
        {
            name: "responseBytesLimit",
            description: `The maximum number of bytes to return in the response. This value is capped by the server's configured maxBytesPerQuery and cannot be exceeded. Note to LLM: If the entire aggregation result is required, use the "export" tool instead of increasing this limit.`,
            type: "number",
            required: false,
        },
    ]);

    validateThrowsForInvalidArguments(integration, "aggregate", [
        {},
        { database: "test", collection: "foo" },
        { database: "test", pipeline: [] },
        { database: "test", collection: "foo", pipeline: {} },
        { database: "test", collection: [], pipeline: [] },
        { database: 123, collection: "foo", pipeline: [] },
    ]);

    it("can run aggregation on non-existent database", async () => {
        await integration.connectMcpClient();
        const response = await integration.mcpClient().callTool({
            name: "aggregate",
            arguments: { database: "non-existent", collection: "people", pipeline: [{ $match: { name: "Peter" } }] },
        });

        const content = getResponseContent(response);
        expect(content).toEqual("The aggregation resulted in 0 documents. Returning 0 documents.");
    });

    it("can run aggregation on an empty collection", async () => {
        await integration.mongoClient().db(integration.randomDbName()).createCollection("people");

        await integration.connectMcpClient();
        const response = await integration.mcpClient().callTool({
            name: "aggregate",
            arguments: {
                database: integration.randomDbName(),
                collection: "people",
                pipeline: [{ $match: { name: "Peter" } }],
            },
        });

        const content = getResponseContent(response);
        expect(content).toEqual("The aggregation resulted in 0 documents. Returning 0 documents.");
    });

    it("can run aggregation on an existing collection", async () => {
        const mongoClient = integration.mongoClient();
        await mongoClient
            .db(integration.randomDbName())
            .collection("people")
            .insertMany([
                { name: "Peter", age: 5 },
                { name: "Laura", age: 10 },
                { name: "Søren", age: 15 },
            ]);

        await integration.connectMcpClient();
        const response = await integration.mcpClient().callTool({
            name: "aggregate",
            arguments: {
                database: integration.randomDbName(),
                collection: "people",
                pipeline: [{ $match: { age: { $gt: 8 } } }, { $sort: { name: -1 } }],
            },
        });

        const content = getResponseContent(response);
        expect(content).toContain("The aggregation resulted in 2 documents");
        const docs = getDocsFromUntrustedContent(content);
        expect(docs[0]).toEqual(
            expect.objectContaining({
                _id: expect.any(Object) as object,
                name: "Søren",
                age: 15,
            })
        );
        expect(docs[1]).toEqual(
            expect.objectContaining({
                _id: expect.any(Object) as object,
                name: "Laura",
                age: 10,
            })
        );
    });

    it("can not run $out stages in readOnly mode", async () => {
        await integration.connectMcpClient();
        integration.mcpServer().userConfig.readOnly = true;
        const response = await integration.mcpClient().callTool({
            name: "aggregate",
            arguments: {
                database: integration.randomDbName(),
                collection: "people",
                pipeline: [{ $out: "outpeople" }],
            },
        });
        const content = getResponseContent(response);
        expect(content).toEqual(
            "Error running aggregate: In readOnly mode you can not run pipelines with $out or $merge stages."
        );
    });

    it("can not run $merge stages in readOnly mode", async () => {
        await integration.connectMcpClient();
        integration.mcpServer().userConfig.readOnly = true;
        const response = await integration.mcpClient().callTool({
            name: "aggregate",
            arguments: {
                database: integration.randomDbName(),
                collection: "people",
                pipeline: [{ $merge: "outpeople" }],
            },
        });
        const content = getResponseContent(response);
        expect(content).toEqual(
            "Error running aggregate: In readOnly mode you can not run pipelines with $out or $merge stages."
        );
    });

    for (const disabledOpType of ["create", "update", "delete"] as const) {
        it(`can not run $out stages when ${disabledOpType} operation is disabled`, async () => {
            await integration.connectMcpClient();
            integration.mcpServer().userConfig.disabledTools = [disabledOpType];
            const response = await integration.mcpClient().callTool({
                name: "aggregate",
                arguments: {
                    database: integration.randomDbName(),
                    collection: "people",
                    pipeline: [{ $out: "outpeople" }],
                },
            });
            const content = getResponseContent(response);
            expect(content).toEqual(
                "Error running aggregate: When 'create', 'update', or 'delete' operations are disabled, you can not run pipelines with $out or $merge stages."
            );
        });

        it(`can not run $merge stages when ${disabledOpType} operation is disabled`, async () => {
            await integration.connectMcpClient();
            integration.mcpServer().userConfig.disabledTools = [disabledOpType];
            const response = await integration.mcpClient().callTool({
                name: "aggregate",
                arguments: {
                    database: integration.randomDbName(),
                    collection: "people",
                    pipeline: [{ $merge: "outpeople" }],
                },
            });
            const content = getResponseContent(response);
            expect(content).toEqual(
                "Error running aggregate: When 'create', 'update', or 'delete' operations are disabled, you can not run pipelines with $out or $merge stages."
            );
        });
    }

    validateAutoConnectBehavior(integration, "aggregate", () => {
        return {
            args: {
                database: integration.randomDbName(),
                collection: "coll1",
                pipeline: [{ $match: { name: "Liva" } }],
            },
            expectedResponse: "The aggregation resulted in 0 documents",
        };
    });

    describe("when counting documents exceed the configured count maxTimeMS", () => {
        beforeEach(async () => {
            await freshInsertDocuments({
                collection: integration.mongoClient().db(integration.randomDbName()).collection("people"),
                count: 1000,
                documentMapper(index) {
                    return { name: `Person ${index}`, age: index };
                },
            });
        });

        afterEach(() => {
            vi.resetAllMocks();
        });

        it("should abort count operation and respond with indeterminable count", async () => {
            vi.spyOn(constants, "AGG_COUNT_MAX_TIME_MS_CAP", "get").mockReturnValue(0.1);
            await integration.connectMcpClient();
            const response = await integration.mcpClient().callTool({
                name: "aggregate",
                arguments: {
                    database: integration.randomDbName(),
                    collection: "people",
                    pipeline: [{ $match: { age: { $gte: 10 } } }, { $sort: { name: -1 } }],
                },
            });
            const content = getResponseContent(response);
            expect(content).toContain("The aggregation resulted in indeterminable number of documents");
            expect(content).toContain(`Returning 100 documents.`);
            const docs = getDocsFromUntrustedContent(content);
            expect(docs[0]).toEqual(
                expect.objectContaining({
                    _id: expect.any(Object) as object,
                    name: "Person 999",
                    age: 999,
                })
            );
            expect(docs[1]).toEqual(
                expect.objectContaining({
                    _id: expect.any(Object) as object,
                    name: "Person 998",
                    age: 998,
                })
            );
        });
    });
});

describeWithMongoDB(
    "aggregate tool with configured max documents per query",
    (integration) => {
        it("should return documents limited to the configured limit", async () => {
            await freshInsertDocuments({
                collection: integration.mongoClient().db(integration.randomDbName()).collection("people"),
                count: 1000,
                documentMapper(index) {
                    return { name: `Person ${index}`, age: index };
                },
            });
            await integration.connectMcpClient();
            const response = await integration.mcpClient().callTool({
                name: "aggregate",
                arguments: {
                    database: integration.randomDbName(),
                    collection: "people",
                    pipeline: [{ $match: { age: { $gte: 10 } } }, { $sort: { name: -1 } }],
                },
            });

            const content = getResponseContent(response);
            expect(content).toContain("The aggregation resulted in 990 documents");
            expect(content).toContain(
                `Returning 20 documents while respecting the applied limits of server's configured - maxDocumentsPerQuery.`
            );
            const docs = getDocsFromUntrustedContent(content);
            expect(docs[0]).toEqual(
                expect.objectContaining({
                    _id: expect.any(Object) as object,
                    name: "Person 999",
                    age: 999,
                })
            );
            expect(docs[1]).toEqual(
                expect.objectContaining({
                    _id: expect.any(Object) as object,
                    name: "Person 998",
                    age: 998,
                })
            );
        });
    },
    {
        getUserConfig: () => ({ ...defaultTestConfig, maxDocumentsPerQuery: 20 }),
    }
);

describeWithMongoDB(
    "aggregate tool with configured max bytes per query",
    (integration) => {
        it("should return only the documents that could fit in maxBytesPerQuery limit", async () => {
            await freshInsertDocuments({
                collection: integration.mongoClient().db(integration.randomDbName()).collection("people"),
                count: 1000,
                documentMapper(index) {
                    return { name: `Person ${index}`, age: index };
                },
            });
            await integration.connectMcpClient();
            const response = await integration.mcpClient().callTool({
                name: "aggregate",
                arguments: {
                    database: integration.randomDbName(),
                    collection: "people",
                    pipeline: [{ $match: { age: { $gte: 10 } } }, { $sort: { name: -1 } }],
                },
            });

            const content = getResponseContent(response);
            expect(content).toContain("The aggregation resulted in 990 documents");
            expect(content).toContain(
                `Returning 3 documents while respecting the applied limits of server's configured - maxDocumentsPerQuery, server's configured - maxBytesPerQuery.`
            );
        });

        it("should return only the documents that could fit in responseBytesLimit", async () => {
            await freshInsertDocuments({
                collection: integration.mongoClient().db(integration.randomDbName()).collection("people"),
                count: 1000,
                documentMapper(index) {
                    return { name: `Person ${index}`, age: index };
                },
            });
            await integration.connectMcpClient();
            const response = await integration.mcpClient().callTool({
                name: "aggregate",
                arguments: {
                    database: integration.randomDbName(),
                    collection: "people",
                    pipeline: [{ $match: { age: { $gte: 10 } } }, { $sort: { name: -1 } }],
                    responseBytesLimit: 100,
                },
            });

            const content = getResponseContent(response);
            expect(content).toContain("The aggregation resulted in 990 documents");
            expect(content).toContain(
                `Returning 1 documents while respecting the applied limits of server's configured - maxDocumentsPerQuery, tool's parameter - responseBytesLimit.`
            );
        });
    },
    {
        getUserConfig: () => ({ ...defaultTestConfig, maxBytesPerQuery: 200 }),
    }
);

describeWithMongoDB(
    "aggregate tool with disabled max documents and max bytes per query",
    (integration) => {
        it("should return all the documents that could fit in responseBytesLimit", async () => {
            await freshInsertDocuments({
                collection: integration.mongoClient().db(integration.randomDbName()).collection("people"),
                count: 1000,
                documentMapper(index) {
                    return { name: `Person ${index}`, age: index };
                },
            });
            await integration.connectMcpClient();
            const response = await integration.mcpClient().callTool({
                name: "aggregate",
                arguments: {
                    database: integration.randomDbName(),
                    collection: "people",
                    pipeline: [{ $match: { age: { $gte: 10 } } }, { $sort: { name: -1 } }],
                    responseBytesLimit: 1 * 1024 * 1024, // 1MB
                },
            });

            const content = getResponseContent(response);
            expect(content).toContain("The aggregation resulted in 990 documents");
            expect(content).toContain(`Returning 990 documents.`);
        });
    },
    {
        getUserConfig: () => ({ ...defaultTestConfig, maxDocumentsPerQuery: -1, maxBytesPerQuery: -1 }),
    }
);

import { DOCUMENT_EMBEDDINGS } from "./vyai/embeddings.js";

describeWithMongoDB(
    "aggregate tool with atlas search enabled",
    (integration) => {
        beforeEach(async ({ skip }) => {
            skip(!process.env.TEST_MDB_MCP_VOYAGE_API_KEY);
            await integration.mongoClient().db(integration.randomDbName()).collection("databases").drop();
        });

        it("should throw an exception when using an index that does not exist", async () => {
            await waitUntilSearchIsReady(integration.mongoClient());

            const collection = integration.mongoClient().db(integration.randomDbName()).collection("databases");

            await collection.insertOne({ name: "mongodb", description_embedding: [1, 2, 3, 4] });
            await integration.connectMcpClient();
            const response = await integration.mcpClient().callTool({
                name: "aggregate",
                arguments: {
                    database: integration.randomDbName(),
                    collection: "databases",
                    pipeline: [
                        {
                            $vectorSearch: {
                                index: "non_existing",
                                path: "description_embedding",
                                queryVector: "example",
                                numCandidates: 10,
                                limit: 10,
                                embeddingParameters: {
                                    model: "voyage-3-large",
                                    outputDimension: 256,
                                },
                            },
                        },
                        {
                            $project: {
                                description_embedding: 0,
                            },
                        },
                    ],
                },
            });

            const responseContent = getResponseContent(response);
            expect(responseContent).toContain(
                `Error running aggregate: Could not find an index with name "non_existing" in namespace "${integration.randomDbName()}.databases".`
            );
        });

        for (const [dataType, embedding] of Object.entries(DOCUMENT_EMBEDDINGS)) {
            for (const similarity of ["euclidean", "cosine", "dotProduct"]) {
<<<<<<< HEAD
                describe(`querying with dataType ${dataType} and similarity ${similarity}`, () => {
                    it(`should be able to return elements from within a vector search query with data type ${dataType}`, async () => {
                        await waitUntilSearchIsReady(integration.mongoClient());

                        const collection = integration
                            .mongoClient()
                            .db(integration.randomDbName())
                            .collection("databases");
                        await collection.insertOne({ name: "mongodb", description_embedding: embedding });

                        await createVectorSearchIndexAndWait(
                            integration.mongoClient(),
                            integration.randomDbName(),
                            "databases",
                            [
                                {
                                    type: "vector",
                                    path: "description_embedding",
                                    numDimensions: 256,
                                    similarity,
                                    quantization: "none",
                                },
                            ]
                        );

                        // now query the index
                        await integration.connectMcpClient();
                        const response = await integration.mcpClient().callTool({
                            name: "aggregate",
                            arguments: {
                                database: integration.randomDbName(),
                                collection: "databases",
                                pipeline: [
=======
                describe.skipIf(!process.env.TEST_MDB_MCP_VOYAGE_API_KEY)(
                    `querying with dataType ${dataType} and similarity ${similarity}`,
                    () => {
                        it(`should be able to return elements from within a vector search query with data type ${dataType}`, async () => {
                            await waitUntilSearchIsReady(integration.mongoClient());

                            const collection = integration
                                .mongoClient()
                                .db(integration.randomDbName())
                                .collection("databases");

                            await collection.insertOne({ name: "mongodb", description_embedding: embedding });

                            await createVectorSearchIndexAndWait(
                                integration.mongoClient(),
                                integration.randomDbName(),
                                "databases",
                                [
>>>>>>> f56f7720
                                    {
                                        $vectorSearch: {
                                            index: "default",
                                            path: "description_embedding",
                                            queryVector: embedding,
                                            numCandidates: 10,
                                            limit: 10,
                                            embeddingParameters: {
                                                model: "voyage-3-large",
                                                outputDimension: 256,
                                                outputDType: dataType,
                                            },
                                        },
                                    },
                                    {
                                        $project: {
                                            description_embedding: 0,
                                        },
                                    },
                                ],
                            },
                        });

                        const responseContent = getResponseContent(response);
                        expect(responseContent).toContain(
                            "The aggregation resulted in 1 documents. Returning 1 documents."
                        );
                        const untrustedDocs = getDocsFromUntrustedContent<{ name: string }>(responseContent);
                        expect(untrustedDocs).toHaveLength(1);
                        expect(untrustedDocs[0]?.name).toBe("mongodb");
                    });

                    it("should be able to return elements from within a vector search query using binary encoding", async () => {
                        await waitUntilSearchIsReady(integration.mongoClient());

                        const collection = integration
                            .mongoClient()
                            .db(integration.randomDbName())
                            .collection("databases");
                        await collection.insertOne({
                            name: "mongodb",
                            description_embedding: BSON.Binary.fromFloat32Array(new Float32Array(embedding)),
                        });

                        await createVectorSearchIndexAndWait(
                            integration.mongoClient(),
                            integration.randomDbName(),
                            "databases",
                            [
                                {
                                    type: "vector",
                                    path: "description_embedding",
                                    numDimensions: 256,
                                    similarity,
                                    quantization: "none",
                                },
                            ]
                        );

                        // now query the index
                        await integration.connectMcpClient();
                        const response = await integration.mcpClient().callTool({
                            name: "aggregate",
                            arguments: {
                                database: integration.randomDbName(),
                                collection: "databases",
                                pipeline: [
                                    {
                                        $vectorSearch: {
                                            index: "default",
                                            path: "description_embedding",
                                            queryVector: embedding,
                                            numCandidates: 10,
                                            limit: 10,
                                            embeddingParameters: {
                                                model: "voyage-3-large",
                                                outputDimension: 256,
                                                outputDType: dataType,
                                            },
                                        },
                                    },
                                    {
                                        $project: {
                                            description_embedding: 0,
                                        },
                                    },
                                ],
                            },
                        });

                        const responseContent = getResponseContent(response);
                        expect(responseContent).toContain(
                            "The aggregation resulted in 1 documents. Returning 1 documents."
                        );
                        const untrustedDocs = getDocsFromUntrustedContent<{ name: string }>(responseContent);
                        expect(untrustedDocs).toHaveLength(1);
                        expect(untrustedDocs[0]?.name).toBe("mongodb");
                    });

                    it("should be able too return elements from within a vector search query using scalar quantization", async () => {
                        await waitUntilSearchIsReady(integration.mongoClient());

                        const collection = integration
                            .mongoClient()
                            .db(integration.randomDbName())
                            .collection("databases");
                        await collection.insertOne({
                            name: "mongodb",
                            description_embedding: BSON.Binary.fromFloat32Array(new Float32Array(embedding)),
                        });

                        await createVectorSearchIndexAndWait(
                            integration.mongoClient(),
                            integration.randomDbName(),
                            "databases",
                            [
                                {
                                    type: "vector",
                                    path: "description_embedding",
                                    numDimensions: 256,
                                    similarity,
                                    quantization: "scalar",
                                },
                            ]
                        );

                        // now query the index
                        await integration.connectMcpClient();
                        const response = await integration.mcpClient().callTool({
                            name: "aggregate",
                            arguments: {
                                database: integration.randomDbName(),
                                collection: "databases",
                                pipeline: [
                                    {
                                        $vectorSearch: {
                                            index: "default",
                                            path: "description_embedding",
                                            queryVector: embedding,
                                            numCandidates: 10,
                                            limit: 10,
                                            embeddingParameters: {
                                                model: "voyage-3-large",
                                                outputDimension: 256,
                                                outputDType: dataType,
                                            },
                                        },
                                    },
                                    {
                                        $project: {
                                            description_embedding: 0,
                                        },
                                    },
                                ],
                            },
                        });

                        const responseContent = getResponseContent(response);
                        expect(responseContent).toContain(
                            "The aggregation resulted in 1 documents. Returning 1 documents."
                        );
                        const untrustedDocs = getDocsFromUntrustedContent<{ name: string }>(responseContent);
                        expect(untrustedDocs).toHaveLength(1);
                        expect(untrustedDocs[0]?.name).toBe("mongodb");
                    });

                    it("should be able too return elements from within a vector search query using binary quantization", async () => {
                        await waitUntilSearchIsReady(integration.mongoClient());

                        const collection = integration
                            .mongoClient()
                            .db(integration.randomDbName())
                            .collection("databases");
                        await collection.insertOne({
                            name: "mongodb",
                            description_embedding: BSON.Binary.fromFloat32Array(new Float32Array(embedding)),
                        });

                        await createVectorSearchIndexAndWait(
                            integration.mongoClient(),
                            integration.randomDbName(),
                            "databases",
                            [
                                {
                                    type: "vector",
                                    path: "description_embedding",
                                    numDimensions: 256,
                                    similarity,
                                    quantization: "binary",
                                },
                            ]
                        );

                        // now query the index
                        await integration.connectMcpClient();
                        const response = await integration.mcpClient().callTool({
                            name: "aggregate",
                            arguments: {
                                database: integration.randomDbName(),
                                collection: "databases",
                                pipeline: [
                                    {
                                        $vectorSearch: {
                                            index: "default",
                                            path: "description_embedding",
                                            queryVector: embedding,
                                            numCandidates: 10,
                                            limit: 10,
                                            embeddingParameters: {
                                                model: "voyage-3-large",
                                                outputDimension: 256,
                                                outputDType: dataType,
                                            },
                                        },
                                    },
                                    {
                                        $project: {
                                            description_embedding: 0,
                                        },
                                    },
                                ],
                            },
                        });

                        const responseContent = getResponseContent(response);
                        expect(responseContent).toContain(
                            "The aggregation resulted in 1 documents. Returning 1 documents."
                        );
                        const untrustedDocs = getDocsFromUntrustedContent<{ name: string }>(responseContent);
                        expect(untrustedDocs).toHaveLength(1);
                        expect(untrustedDocs[0]?.name).toBe("mongodb");
                    });
                });
            }
        }

        describe("when querying with a pre-filter", () => {
            it("should fail the validation if the vector search index does not index any pre-filter fields", async () => {
                await waitUntilSearchIsReady(integration.mongoClient());

                const collection = integration.mongoClient().db(integration.randomDbName()).collection("databases");
                await collection.insertOne({ name: "mongodb", description_embedding: DOCUMENT_EMBEDDINGS.float });

                await createVectorSearchIndexAndWait(
                    integration.mongoClient(),
                    integration.randomDbName(),
                    "databases",
                    [
                        {
                            type: "vector",
                            path: "description_embedding",
                            numDimensions: 256,
                            similarity: "euclidean",
                            quantization: "none",
                        },
                    ]
                );

                // now query the index
                await integration.connectMcpClient();
                const response = await integration.mcpClient().callTool({
                    name: "aggregate",
                    arguments: {
                        database: integration.randomDbName(),
                        collection: "databases",
                        pipeline: [
                            {
                                $vectorSearch: {
                                    index: "default",
                                    path: "description_embedding",
                                    queryVector: DOCUMENT_EMBEDDINGS.float,
                                    numCandidates: 10,
                                    limit: 10,
                                    embeddingParameters: {
                                        model: "voyage-3-large",
                                        outputDimension: 256,
                                        outputDType: "float",
                                    },
                                    filter: { name: 10 },
                                },
                            },
                            {
                                $project: {
                                    description_embedding: 0,
                                },
                            },
                        ],
                    },
                });

                expect(response.isError).toBe(true);
                expect(JSON.stringify(response.content)).toContain(
                    "Error running aggregate: Vector search stage contains filter on fields that are not indexed by index default - name"
                );
            });

            it("should fail the validation if the pre-filter are not indexed as part of vector search index", async () => {
                await waitUntilSearchIsReady(integration.mongoClient());

                const collection = integration.mongoClient().db(integration.randomDbName()).collection("databases");
                await collection.insertOne({ name: "mongodb", description_embedding: DOCUMENT_EMBEDDINGS.float });

                await createVectorSearchIndexAndWait(
                    integration.mongoClient(),
                    integration.randomDbName(),
                    "databases",
                    [
                        {
                            type: "vector",
                            path: "description_embedding",
                            numDimensions: 256,
                            similarity: "euclidean",
                            quantization: "none",
                        },
                        {
                            type: "filter",
                            path: "year",
                        },
                    ]
                );

                // now query the index
                await integration.connectMcpClient();
                const response = await integration.mcpClient().callTool({
                    name: "aggregate",
                    arguments: {
                        database: integration.randomDbName(),
                        collection: "databases",
                        pipeline: [
                            {
                                $vectorSearch: {
                                    index: "default",
                                    path: "description_embedding",
                                    queryVector: DOCUMENT_EMBEDDINGS.float,
                                    numCandidates: 10,
                                    limit: 10,
                                    embeddingParameters: {
                                        model: "voyage-3-large",
                                        outputDimension: 256,
                                        outputDType: "float",
                                    },
                                    filter: { name: 10 },
                                },
                            },
                            {
                                $project: {
                                    description_embedding: 0,
                                },
                            },
                        ],
                    },
                });

                expect(response.isError).toBe(true);
                expect(JSON.stringify(response.content)).toContain(
                    "Error running aggregate: Vector search stage contains filter on fields that are not indexed by index default - name"
                );
            });

            it("should succeed the validation if the pre-filter are also indexed as part of vector search index", async () => {
                await waitUntilSearchIsReady(integration.mongoClient());

                const collection = integration.mongoClient().db(integration.randomDbName()).collection("databases");
                await collection.insertOne({ name: "mongodb", description_embedding: DOCUMENT_EMBEDDINGS.float });

                await createVectorSearchIndexAndWait(
                    integration.mongoClient(),
                    integration.randomDbName(),
                    "databases",
                    [
                        {
                            type: "vector",
                            path: "description_embedding",
                            numDimensions: 256,
                            similarity: "euclidean",
                            quantization: "none",
                        },
                        {
                            type: "filter",
                            path: "name",
                        },
                    ]
                );

                // now query the index
                await integration.connectMcpClient();
                const response = await integration.mcpClient().callTool({
                    name: "aggregate",
                    arguments: {
                        database: integration.randomDbName(),
                        collection: "databases",
                        pipeline: [
                            {
                                $vectorSearch: {
                                    index: "default",
                                    path: "description_embedding",
                                    queryVector: DOCUMENT_EMBEDDINGS.float,
                                    numCandidates: 10,
                                    limit: 10,
                                    embeddingParameters: {
                                        model: "voyage-3-large",
                                        outputDimension: 256,
                                        outputDType: "float",
                                    },
                                    filter: { name: 10 },
                                },
                            },
                            {
                                $project: {
                                    description_embedding: 0,
                                },
                            },
                        ],
                    },
                });

                expect(!!response.isError).toBe(false);
                expect(JSON.stringify(response.content)).toContain(
                    "The aggregation resulted in 0 documents. Returning 0 documents."
                );
            });
        });
    },
    {
        getUserConfig: () => ({
            ...defaultTestConfig,
            voyageApiKey: process.env.TEST_MDB_MCP_VOYAGE_API_KEY ?? "",
            previewFeatures: ["vectorSearch"],
            maxDocumentsPerQuery: -1,
            maxBytesPerQuery: -1,
            indexCheck: true,
        }),
        downloadOptions: { search: true },
    }
);<|MERGE_RESOLUTION|>--- conflicted
+++ resolved
@@ -449,7 +449,6 @@
 
         for (const [dataType, embedding] of Object.entries(DOCUMENT_EMBEDDINGS)) {
             for (const similarity of ["euclidean", "cosine", "dotProduct"]) {
-<<<<<<< HEAD
                 describe(`querying with dataType ${dataType} and similarity ${similarity}`, () => {
                     it(`should be able to return elements from within a vector search query with data type ${dataType}`, async () => {
                         await waitUntilSearchIsReady(integration.mongoClient());
@@ -458,94 +457,8 @@
                             .mongoClient()
                             .db(integration.randomDbName())
                             .collection("databases");
+
                         await collection.insertOne({ name: "mongodb", description_embedding: embedding });
-
-                        await createVectorSearchIndexAndWait(
-                            integration.mongoClient(),
-                            integration.randomDbName(),
-                            "databases",
-                            [
-                                {
-                                    type: "vector",
-                                    path: "description_embedding",
-                                    numDimensions: 256,
-                                    similarity,
-                                    quantization: "none",
-                                },
-                            ]
-                        );
-
-                        // now query the index
-                        await integration.connectMcpClient();
-                        const response = await integration.mcpClient().callTool({
-                            name: "aggregate",
-                            arguments: {
-                                database: integration.randomDbName(),
-                                collection: "databases",
-                                pipeline: [
-=======
-                describe.skipIf(!process.env.TEST_MDB_MCP_VOYAGE_API_KEY)(
-                    `querying with dataType ${dataType} and similarity ${similarity}`,
-                    () => {
-                        it(`should be able to return elements from within a vector search query with data type ${dataType}`, async () => {
-                            await waitUntilSearchIsReady(integration.mongoClient());
-
-                            const collection = integration
-                                .mongoClient()
-                                .db(integration.randomDbName())
-                                .collection("databases");
-
-                            await collection.insertOne({ name: "mongodb", description_embedding: embedding });
-
-                            await createVectorSearchIndexAndWait(
-                                integration.mongoClient(),
-                                integration.randomDbName(),
-                                "databases",
-                                [
->>>>>>> f56f7720
-                                    {
-                                        $vectorSearch: {
-                                            index: "default",
-                                            path: "description_embedding",
-                                            queryVector: embedding,
-                                            numCandidates: 10,
-                                            limit: 10,
-                                            embeddingParameters: {
-                                                model: "voyage-3-large",
-                                                outputDimension: 256,
-                                                outputDType: dataType,
-                                            },
-                                        },
-                                    },
-                                    {
-                                        $project: {
-                                            description_embedding: 0,
-                                        },
-                                    },
-                                ],
-                            },
-                        });
-
-                        const responseContent = getResponseContent(response);
-                        expect(responseContent).toContain(
-                            "The aggregation resulted in 1 documents. Returning 1 documents."
-                        );
-                        const untrustedDocs = getDocsFromUntrustedContent<{ name: string }>(responseContent);
-                        expect(untrustedDocs).toHaveLength(1);
-                        expect(untrustedDocs[0]?.name).toBe("mongodb");
-                    });
-
-                    it("should be able to return elements from within a vector search query using binary encoding", async () => {
-                        await waitUntilSearchIsReady(integration.mongoClient());
-
-                        const collection = integration
-                            .mongoClient()
-                            .db(integration.randomDbName())
-                            .collection("databases");
-                        await collection.insertOne({
-                            name: "mongodb",
-                            description_embedding: BSON.Binary.fromFloat32Array(new Float32Array(embedding)),
-                        });
 
                         await createVectorSearchIndexAndWait(
                             integration.mongoClient(),
@@ -602,7 +515,7 @@
                         expect(untrustedDocs[0]?.name).toBe("mongodb");
                     });
 
-                    it("should be able too return elements from within a vector search query using scalar quantization", async () => {
+                    it("should be able to return elements from within a vector search query using binary encoding", async () => {
                         await waitUntilSearchIsReady(integration.mongoClient());
 
                         const collection = integration
@@ -624,7 +537,7 @@
                                     path: "description_embedding",
                                     numDimensions: 256,
                                     similarity,
-                                    quantization: "scalar",
+                                    quantization: "none",
                                 },
                             ]
                         );
@@ -669,7 +582,7 @@
                         expect(untrustedDocs[0]?.name).toBe("mongodb");
                     });
 
-                    it("should be able too return elements from within a vector search query using binary quantization", async () => {
+                    it("should be able too return elements from within a vector search query using scalar quantization", async () => {
                         await waitUntilSearchIsReady(integration.mongoClient());
 
                         const collection = integration
@@ -691,7 +604,7 @@
                                     path: "description_embedding",
                                     numDimensions: 256,
                                     similarity,
-                                    quantization: "binary",
+                                    quantization: "scalar",
                                 },
                             ]
                         );
@@ -735,6 +648,73 @@
                         expect(untrustedDocs).toHaveLength(1);
                         expect(untrustedDocs[0]?.name).toBe("mongodb");
                     });
+
+                    it("should be able too return elements from within a vector search query using binary quantization", async () => {
+                        await waitUntilSearchIsReady(integration.mongoClient());
+
+                        const collection = integration
+                            .mongoClient()
+                            .db(integration.randomDbName())
+                            .collection("databases");
+                        await collection.insertOne({
+                            name: "mongodb",
+                            description_embedding: BSON.Binary.fromFloat32Array(new Float32Array(embedding)),
+                        });
+
+                        await createVectorSearchIndexAndWait(
+                            integration.mongoClient(),
+                            integration.randomDbName(),
+                            "databases",
+                            [
+                                {
+                                    type: "vector",
+                                    path: "description_embedding",
+                                    numDimensions: 256,
+                                    similarity,
+                                    quantization: "binary",
+                                },
+                            ]
+                        );
+
+                        // now query the index
+                        await integration.connectMcpClient();
+                        const response = await integration.mcpClient().callTool({
+                            name: "aggregate",
+                            arguments: {
+                                database: integration.randomDbName(),
+                                collection: "databases",
+                                pipeline: [
+                                    {
+                                        $vectorSearch: {
+                                            index: "default",
+                                            path: "description_embedding",
+                                            queryVector: embedding,
+                                            numCandidates: 10,
+                                            limit: 10,
+                                            embeddingParameters: {
+                                                model: "voyage-3-large",
+                                                outputDimension: 256,
+                                                outputDType: dataType,
+                                            },
+                                        },
+                                    },
+                                    {
+                                        $project: {
+                                            description_embedding: 0,
+                                        },
+                                    },
+                                ],
+                            },
+                        });
+
+                        const responseContent = getResponseContent(response);
+                        expect(responseContent).toContain(
+                            "The aggregation resulted in 1 documents. Returning 1 documents."
+                        );
+                        const untrustedDocs = getDocsFromUntrustedContent<{ name: string }>(responseContent);
+                        expect(untrustedDocs).toHaveLength(1);
+                        expect(untrustedDocs[0]?.name).toBe("mongodb");
+                    });
                 });
             }
         }
