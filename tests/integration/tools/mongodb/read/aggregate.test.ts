--- conflicted
+++ resolved
@@ -5,11 +5,7 @@
     getResponseContent,
     defaultTestConfig,
 } from "../../../helpers.js";
-<<<<<<< HEAD
 import { beforeEach, describe, expect, it, vi, afterEach } from "vitest";
-=======
-import { expect, it, afterEach } from "vitest";
->>>>>>> dd36b1a7
 import { describeWithMongoDB, getDocsFromUntrustedContent, validateAutoConnectBehavior } from "../mongodbHelpers.js";
 import * as constants from "../../../../../src/helpers/constants.js";
 import { freshInsertDocuments } from "./find.test.js";
