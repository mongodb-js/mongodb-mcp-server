import { ObjectId } from "mongodb";
import type { ClusterDescription20240805, Group } from "../../../../src/common/atlas/openapi.js";
import type { ApiClient } from "../../../../src/common/atlas/apiClient.js";
import type { IntegrationTest } from "../../helpers.js";
import { setupIntegrationTest, defaultTestConfig, defaultDriverOptions } from "../../helpers.js";
import type { SuiteCollector } from "vitest";
import { afterAll, beforeAll, describe } from "vitest";
import type { Session } from "../../../../src/common/session.js";
import { get } from "ts-levenshtein";

export type IntegrationTestFunction = (integration: IntegrationTest) => void;

export function describeWithAtlas(name: string, fn: IntegrationTestFunction): void {
    const describeFn =
        !process.env.MDB_MCP_API_CLIENT_ID?.length || !process.env.MDB_MCP_API_CLIENT_SECRET?.length
            ? describe.skip
            : describe;
    describeFn(name, () => {
        const integration = setupIntegrationTest(
            () => ({
                ...defaultTestConfig,
                apiClientId: process.env.MDB_MCP_API_CLIENT_ID || "test-client",
                apiClientSecret: process.env.MDB_MCP_API_CLIENT_SECRET || "test-secret",
                apiBaseUrl: process.env.MDB_MCP_API_BASE_URL ?? "https://cloud-dev.mongodb.com",
            }),
            () => defaultDriverOptions
        );
        fn(integration);
    });
}

interface ProjectTestArgs {
    getProjectId: () => string;
    getIpAddress: () => string;
}

interface ClusterTestArgs {
    getProjectId: () => string;
    getIpAddress: () => string;
    getClusterName: () => string;
}

type ProjectTestFunction = (args: ProjectTestArgs) => void;

type ClusterTestFunction = (args: ClusterTestArgs) => void;

export function withCredentials(integration: IntegrationTest, fn: IntegrationTestFunction): SuiteCollector<object> {
    const describeFn =
        !process.env.MDB_MCP_API_CLIENT_ID?.length || !process.env.MDB_MCP_API_CLIENT_SECRET?.length
            ? describe.skip
            : describe;
    return describeFn("with credentials", () => {
        fn(integration);
    });
}

export function withProject(integration: IntegrationTest, fn: ProjectTestFunction): SuiteCollector<object> {
    return describe("with project", () => {
        let projectId: string = "";
        let ipAddress: string = "";

        beforeAll(async () => {
            const apiClient = integration.mcpServer().session.apiClient;

            // check that it has credentials
            if (!apiClient.hasCredentials()) {
                throw new Error("No credentials available");
            }

            // validate access token
            await apiClient.validateAccessToken();
            try {
                const group = await createGroup(apiClient);
                const ipInfo = await apiClient.getIpInfo();
                ipAddress = ipInfo.currentIpv4Address;
                projectId = group.id;
            } catch (error) {
                console.error("Failed to create project:", error);
                throw error;
            }
        });

        afterAll(async () => {
            if (!projectId) {
                return;
            }

            const apiClient = integration.mcpServer().session.apiClient;

<<<<<<< HEAD
            try {
                await apiClient.deleteProject({
=======
            // send the delete request and ignore errors
            apiClient
                .deleteGroup({
>>>>>>> 2a499f4f
                    params: {
                        path: {
                            groupId: projectId,
                        },
                    },
                });
            } catch (error) {
                // send the delete request and ignore errors
                console.log("Failed to delete project:", error);
            }
        });

        const args = {
            getProjectId: (): string => projectId,
            getIpAddress: (): string => ipAddress,
        };

        fn(args);
    });
}

export function randomId(): string {
    return new ObjectId().toString();
}

<<<<<<< HEAD
async function createProject(apiClient: ApiClient): Promise<Group & Required<Pick<Group, "id">>> {
    const projectName: string = `testProj-` + randomId();
=======
async function createGroup(apiClient: ApiClient): Promise<Group & Required<Pick<Group, "id">>> {
    const projectName: string = `testProj-` + randomId;
>>>>>>> 2a499f4f

    const orgs = await apiClient.listOrgs();
    if (!orgs?.results?.length || !orgs.results[0]?.id) {
        throw new Error("No orgs found");
    }

    const group = await apiClient.createGroup({
        body: {
            name: projectName,
            orgId: orgs.results[0]?.id ?? "",
        } as Group,
    });

    if (!group?.id) {
        throw new Error("Failed to create project");
    }

    // add current IP to project access list
    const { currentIpv4Address } = await apiClient.getIpInfo();
    await apiClient.createAccessListEntry({
        params: {
            path: {
                groupId: group.id,
            },
        },
        body: [
            {
                ipAddress: currentIpv4Address,
                groupId: group.id,
                comment: "Added by MongoDB MCP Server to enable tool access",
            },
        ],
    });

    return group as Group & Required<Pick<Group, "id">>;
}

export function sleep(ms: number): Promise<void> {
    return new Promise((resolve) => setTimeout(resolve, ms));
}

export async function assertClusterIsAvailable(
    session: Session,
    projectId: string,
    clusterName: string
): Promise<boolean> {
    try {
        await session.apiClient.getCluster({
            params: {
                path: {
                    groupId: projectId,
                    clusterName,
                },
            },
        });
        return true;
    } catch {
        return false;
    }
}

export async function deleteCluster(
    session: Session,
    projectId: string,
    clusterName: string,
    shouldWaitTillClusterIsDeleted: boolean = false
): Promise<void> {
    await session.apiClient.deleteCluster({
        params: {
            path: {
                groupId: projectId,
                clusterName,
            },
        },
    });

    if (!shouldWaitTillClusterIsDeleted) {
        return;
    }

    while (true) {
        try {
            await session.apiClient.getCluster({
                params: {
                    path: {
                        groupId: projectId,
                        clusterName,
                    },
                },
            });
            await sleep(1000);
        } catch {
            break;
        }
    }
}

export async function waitCluster(
    session: Session,
    projectId: string,
    clusterName: string,
    check: (cluster: ClusterDescription20240805) => boolean | Promise<boolean>,
    pollingInterval: number = 1000,
    maxPollingIterations: number = 300
): Promise<void> {
    for (let i = 0; i < maxPollingIterations; i++) {
        const cluster = await session.apiClient.getCluster({
            params: {
                path: {
                    groupId: projectId,
                    clusterName,
                },
            },
        });
        if (await check(cluster)) {
            return;
        }
        await sleep(pollingInterval);
    }

    throw new Error(
        `Cluster wait timeout: ${clusterName} did not meet condition within ${maxPollingIterations} iterations`
    );
}

export function withCluster(integration: IntegrationTest, fn: ClusterTestFunction): SuiteCollector<object> {
    return withProject(integration, ({ getProjectId, getIpAddress }) => {
        describe("with cluster", () => {
            const clusterName: string = `test-cluster-${randomId()}`;

            beforeAll(async () => {
                const apiClient = integration.mcpServer().session.apiClient;

                const projectId = getProjectId();

                const input = {
                    groupId: projectId,
                    name: clusterName,
                    clusterType: "REPLICASET",
                    replicationSpecs: [
                        {
                            zoneName: "Zone 1",
                            regionConfigs: [
                                {
                                    providerName: "TENANT",
                                    backingProviderName: "AWS",
                                    regionName: "US_EAST_1",
                                    electableSpecs: {
                                        instanceSize: "M0",
                                    },
                                },
                            ],
                        },
                    ],
                    terminationProtectionEnabled: false,
                } as unknown as ClusterDescription20240805;

                await apiClient.createCluster({
                    params: {
                        path: {
                            groupId: projectId,
                        },
                    },
                    body: input,
                });

                await waitCluster(integration.mcpServer().session, projectId, clusterName, (cluster) => {
                    return cluster.stateName === "IDLE";
                });
            });

            afterAll(async () => {
                const apiClient = integration.mcpServer().session.apiClient;

                try {
                    // send the delete request and ignore errors
                    await apiClient.deleteCluster({
                        params: {
                            path: {
                                groupId: getProjectId(),
                                clusterName,
                            },
                        },
                    });
                } catch (error) {
                    console.log("Failed to delete cluster:", error);
                }
            });

            const args = {
                getProjectId: (): string => getProjectId(),
                getIpAddress: (): string => getIpAddress(),
                getClusterName: (): string => clusterName,
            };

            fn(args);
        });
    });
}<|MERGE_RESOLUTION|>--- conflicted
+++ resolved
@@ -87,14 +87,8 @@
 
             const apiClient = integration.mcpServer().session.apiClient;
 
-<<<<<<< HEAD
             try {
-                await apiClient.deleteProject({
-=======
-            // send the delete request and ignore errors
-            apiClient
-                .deleteGroup({
->>>>>>> 2a499f4f
+                await apiClient.deleteGroup({
                     params: {
                         path: {
                             groupId: projectId,
@@ -103,7 +97,7 @@
                 });
             } catch (error) {
                 // send the delete request and ignore errors
-                console.log("Failed to delete project:", error);
+                console.log("Failed to delete group:", error);
             }
         });
 
@@ -120,13 +114,8 @@
     return new ObjectId().toString();
 }
 
-<<<<<<< HEAD
-async function createProject(apiClient: ApiClient): Promise<Group & Required<Pick<Group, "id">>> {
+async function createGroup(apiClient: ApiClient): Promise<Group & Required<Pick<Group, "id">>> {
     const projectName: string = `testProj-` + randomId();
-=======
-async function createGroup(apiClient: ApiClient): Promise<Group & Required<Pick<Group, "id">>> {
-    const projectName: string = `testProj-` + randomId;
->>>>>>> 2a499f4f
 
     const orgs = await apiClient.listOrgs();
     if (!orgs?.results?.length || !orgs.results[0]?.id) {
