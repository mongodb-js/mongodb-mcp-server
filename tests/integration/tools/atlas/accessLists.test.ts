--- conflicted
+++ resolved
@@ -1,11 +1,7 @@
 import { CallToolResult } from "@modelcontextprotocol/sdk/types.js";
 import { describeWithAtlas, withProject } from "./atlasHelpers.js";
 import { expectDefined } from "../../helpers.js";
-<<<<<<< HEAD
-import { ensureCurrentIpInAccessList } from "../../../../src/common/atlas/accessListUtils.js";
-=======
 import { afterAll, beforeAll, describe, expect, it } from "vitest";
->>>>>>> b12db066
 
 function generateRandomIp() {
     const randomIp: number[] = [192];
