--- conflicted
+++ resolved
@@ -1,12 +1,7 @@
 import type { Session } from "../../../../src/common/session.js";
 import { expectDefined, getResponseElements } from "../../helpers.js";
 import { describeWithAtlas, withProject, randomId } from "./atlasHelpers.js";
-<<<<<<< HEAD
-import { ClusterDescription20240805 } from "../../../../src/common/atlas/openapi.js";
-=======
 import type { ClusterDescription20240805 } from "../../../../src/common/atlas/openapi.js";
-import type { CallToolResult } from "@modelcontextprotocol/sdk/types.js";
->>>>>>> 99a9b6a0
 import { afterAll, beforeAll, describe, expect, it } from "vitest";
 
 function sleep(ms: number): Promise<void> {
