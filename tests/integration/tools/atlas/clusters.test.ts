import type { Session } from "../../../../src/common/session.js";
<<<<<<< HEAD
import { expectDefined, getDataFromUntrustedContent, getResponseElements } from "../../helpers.js";
import { describeWithAtlas, withProject, randomId, parseTable, deleteCluster, waitCluster } from "./atlasHelpers.js";
import { afterAll, beforeAll, describe, expect, it } from "vitest";

function sleep(ms: number): Promise<void> {
    return new Promise((resolve) => setTimeout(resolve, ms));
=======
import { expectDefined, getDataFromUntrustedContent, getResponseElements, sleep } from "../../helpers.js";
import { describeWithAtlas, withProject, randomId, parseTable } from "./atlasHelpers.js";
import type { ClusterDescription20240805 } from "../../../../src/common/atlas/openapi.js";
import { afterAll, beforeAll, describe, expect, it } from "vitest";

async function deleteCluster(
    session: Session,
    projectId: string,
    clusterName: string,
    wait: boolean = false
): Promise<void> {
    await session.apiClient.deleteCluster({
        params: {
            path: {
                groupId: projectId,
                clusterName,
            },
        },
    });

    if (!wait) {
        return;
    }

    while (true) {
        try {
            await session.apiClient.getCluster({
                params: {
                    path: {
                        groupId: projectId,
                        clusterName,
                    },
                },
            });
            await sleep(1000);
        } catch {
            break;
        }
    }
}

async function waitCluster(
    session: Session,
    projectId: string,
    clusterName: string,
    check: (cluster: ClusterDescription20240805) => boolean | Promise<boolean>
): Promise<void> {
    while (true) {
        const cluster = await session.apiClient.getCluster({
            params: {
                path: {
                    groupId: projectId,
                    clusterName,
                },
            },
        });
        if (await check(cluster)) {
            return;
        }
        await sleep(1000);
    }
>>>>>>> c12de89b
}

describeWithAtlas("clusters", (integration) => {
    withProject(integration, ({ getProjectId, getIpAddress }) => {
        const clusterName = "ClusterTest-" + randomId;

        afterAll(async () => {
            const projectId = getProjectId();
            if (projectId) {
                const session: Session = integration.mcpServer().session;
                await deleteCluster(session, projectId, clusterName);
            }
        });

        describe("atlas-create-free-cluster", () => {
            it("should have correct metadata", async () => {
                const { tools } = await integration.mcpClient().listTools();
                const createFreeCluster = tools.find((tool) => tool.name === "atlas-create-free-cluster");

                expectDefined(createFreeCluster);
                expect(createFreeCluster.inputSchema.type).toBe("object");
                expectDefined(createFreeCluster.inputSchema.properties);
                expect(createFreeCluster.inputSchema.properties).toHaveProperty("projectId");
                expect(createFreeCluster.inputSchema.properties).toHaveProperty("name");
                expect(createFreeCluster.inputSchema.properties).toHaveProperty("region");
            });

            it("should create a free cluster and add current IP to access list", async () => {
                const projectId = getProjectId();
                const session = integration.mcpServer().session;

                const response = await integration.mcpClient().callTool({
                    name: "atlas-create-free-cluster",
                    arguments: {
                        projectId,
                        name: clusterName,
                        region: "US_EAST_1",
                    },
                });
                const elements = getResponseElements(response.content);
                expect(elements).toHaveLength(2);
                expect(elements[0]?.text).toContain("has been created");

                // Check that the current IP is present in the access list
                const accessList = await session.apiClient.listProjectIpAccessLists({
                    params: { path: { groupId: projectId } },
                });
                const found = accessList.results?.some((entry) => entry.ipAddress === getIpAddress());
                expect(found).toBe(true);
            });
        });

        describe("atlas-inspect-cluster", () => {
            it("should have correct metadata", async () => {
                const { tools } = await integration.mcpClient().listTools();
                const inspectCluster = tools.find((tool) => tool.name === "atlas-inspect-cluster");

                expectDefined(inspectCluster);
                expect(inspectCluster.inputSchema.type).toBe("object");
                expectDefined(inspectCluster.inputSchema.properties);
                expect(inspectCluster.inputSchema.properties).toHaveProperty("projectId");
                expect(inspectCluster.inputSchema.properties).toHaveProperty("clusterName");
            });

            it("returns cluster data", async () => {
                const projectId = getProjectId();

                const response = await integration.mcpClient().callTool({
                    name: "atlas-inspect-cluster",
                    arguments: { projectId, clusterName: clusterName },
                });
                const elements = getResponseElements(response.content);
                expect(elements).toHaveLength(2);
                expect(elements[0]?.text).toContain("Cluster details:");
                expect(elements[1]?.text).toContain("<untrusted-user-data-");
                expect(elements[1]?.text).toContain(`${clusterName} | `);
            });
        });

        describe("atlas-list-clusters", () => {
            it("should have correct metadata", async () => {
                const { tools } = await integration.mcpClient().listTools();
                const listClusters = tools.find((tool) => tool.name === "atlas-list-clusters");
                expectDefined(listClusters);
                expect(listClusters.inputSchema.type).toBe("object");
                expectDefined(listClusters.inputSchema.properties);
                expect(listClusters.inputSchema.properties).toHaveProperty("projectId");
            });

            it("returns clusters by project", async () => {
                const projectId = getProjectId();

                const response = await integration
                    .mcpClient()
                    .callTool({ name: "atlas-list-clusters", arguments: { projectId } });

                const elements = getResponseElements(response);
                expect(elements).toHaveLength(2);

                expect(elements[1]?.text).toContain("<untrusted-user-data-");
                expect(elements[1]?.text).toContain(`${clusterName} | `);
                const data = parseTable(getDataFromUntrustedContent(elements[1]?.text ?? ""));
                expect(data.length).toBeGreaterThanOrEqual(1);
                expect(elements[0]?.text).toMatch(`Found ${data.length} clusters in project`);
            });
        });

        describe("atlas-connect-cluster", () => {
            beforeAll(async () => {
                const projectId = getProjectId();
                const ipAddress = getIpAddress();
                await waitCluster(integration.mcpServer().session, projectId, clusterName, (cluster) => {
                    return (
                        cluster.stateName === "IDLE" &&
                        (cluster.connectionStrings?.standardSrv || cluster.connectionStrings?.standard) !== undefined
                    );
                });
                await integration.mcpServer().session.apiClient.createProjectIpAccessList({
                    params: {
                        path: {
                            groupId: projectId,
                        },
                    },
                    body: [
                        {
                            comment: "MCP test",
                            ipAddress: ipAddress,
                        },
                    ],
                });
            });

            it("should have correct metadata", async () => {
                const { tools } = await integration.mcpClient().listTools();
                const connectCluster = tools.find((tool) => tool.name === "atlas-connect-cluster");

                expectDefined(connectCluster);
                expect(connectCluster.inputSchema.type).toBe("object");
                expectDefined(connectCluster.inputSchema.properties);
                expect(connectCluster.inputSchema.properties).toHaveProperty("projectId");
                expect(connectCluster.inputSchema.properties).toHaveProperty("clusterName");
            });

            it("connects to cluster", async () => {
                const projectId = getProjectId();
                let connected = false;

                for (let i = 0; i < 10; i++) {
                    const response = await integration.mcpClient().callTool({
                        name: "atlas-connect-cluster",
                        arguments: { projectId, clusterName },
                    });

                    const elements = getResponseElements(response.content);
                    expect(elements.length).toBeGreaterThanOrEqual(1);
                    if (elements[0]?.text.includes(`Connected to cluster "${clusterName}"`)) {
                        connected = true;

                        // assert that some of the element s have the message
                        expect(
                            elements.some((element) =>
                                element.text.includes(
                                    "Note: A temporary user has been created to enable secure connection to the cluster. For more information, see https://dochub.mongodb.org/core/mongodb-mcp-server-tools-considerations"
                                )
                            )
                        ).toBe(true);

                        break;
                    } else {
                        expect(elements[0]?.text).toContain(`Attempting to connect to cluster "${clusterName}"...`);
                    }
                    await sleep(500);
                }
                expect(connected).toBe(true);
            });

            describe("when not connected", () => {
                it("prompts for atlas-connect-cluster when querying mongodb", async () => {
                    const response = await integration.mcpClient().callTool({
                        name: "find",
                        arguments: { database: "some-db", collection: "some-collection" },
                    });
                    const elements = getResponseElements(response.content);
                    expect(elements).toHaveLength(2);
                    expect(elements[0]?.text).toContain(
                        "You need to connect to a MongoDB instance before you can access its data."
                    );
                    expect(elements[1]?.text).toContain(
                        'Please use one of the following tools: "atlas-connect-cluster", "connect" to connect to a MongoDB instance'
                    );
                });
            });
        });
    });
});<|MERGE_RESOLUTION|>--- conflicted
+++ resolved
@@ -1,75 +1,15 @@
 import type { Session } from "../../../../src/common/session.js";
-<<<<<<< HEAD
 import { expectDefined, getDataFromUntrustedContent, getResponseElements } from "../../helpers.js";
-import { describeWithAtlas, withProject, randomId, parseTable, deleteCluster, waitCluster } from "./atlasHelpers.js";
+import {
+    describeWithAtlas,
+    withProject,
+    randomId,
+    parseTable,
+    deleteCluster,
+    waitCluster,
+    sleep,
+} from "./atlasHelpers.js";
 import { afterAll, beforeAll, describe, expect, it } from "vitest";
-
-function sleep(ms: number): Promise<void> {
-    return new Promise((resolve) => setTimeout(resolve, ms));
-=======
-import { expectDefined, getDataFromUntrustedContent, getResponseElements, sleep } from "../../helpers.js";
-import { describeWithAtlas, withProject, randomId, parseTable } from "./atlasHelpers.js";
-import type { ClusterDescription20240805 } from "../../../../src/common/atlas/openapi.js";
-import { afterAll, beforeAll, describe, expect, it } from "vitest";
-
-async function deleteCluster(
-    session: Session,
-    projectId: string,
-    clusterName: string,
-    wait: boolean = false
-): Promise<void> {
-    await session.apiClient.deleteCluster({
-        params: {
-            path: {
-                groupId: projectId,
-                clusterName,
-            },
-        },
-    });
-
-    if (!wait) {
-        return;
-    }
-
-    while (true) {
-        try {
-            await session.apiClient.getCluster({
-                params: {
-                    path: {
-                        groupId: projectId,
-                        clusterName,
-                    },
-                },
-            });
-            await sleep(1000);
-        } catch {
-            break;
-        }
-    }
-}
-
-async function waitCluster(
-    session: Session,
-    projectId: string,
-    clusterName: string,
-    check: (cluster: ClusterDescription20240805) => boolean | Promise<boolean>
-): Promise<void> {
-    while (true) {
-        const cluster = await session.apiClient.getCluster({
-            params: {
-                path: {
-                    groupId: projectId,
-                    clusterName,
-                },
-            },
-        });
-        if (await check(cluster)) {
-            return;
-        }
-        await sleep(1000);
-    }
->>>>>>> c12de89b
-}
 
 describeWithAtlas("clusters", (integration) => {
     withProject(integration, ({ getProjectId, getIpAddress }) => {
