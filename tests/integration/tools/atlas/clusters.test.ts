--- conflicted
+++ resolved
@@ -95,12 +95,8 @@
                         region: "US_EAST_1",
                     },
                 })) as CallToolResult;
-<<<<<<< HEAD
-                expect(response.content).toBeArray();
-=======
                 expect(response.content).toBeInstanceOf(Array);
                 expect(response.content).toHaveLength(2);
->>>>>>> b12db066
                 expect(response.content[0]?.text).toContain("has been created");
 
                 // Check that the current IP is present in the access list
