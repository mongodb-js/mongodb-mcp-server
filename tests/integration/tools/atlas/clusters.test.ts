--- conflicted
+++ resolved
@@ -1,18 +1,8 @@
 import type { Session } from "../../../../src/common/session.js";
 import { expectDefined, getDataFromUntrustedContent, getResponseElements } from "../../helpers.js";
-import {
-    describeWithAtlas,
-    withProject,
-    randomId,
-    parseTable,
-    deleteAndWaitCluster,
-    waitCluster,
-    sleep,
-} from "./atlasHelpers.js";
+import { describeWithAtlas, withProject, randomId, parseTable } from "./atlasHelpers.js";
 import { afterAll, beforeAll, describe, expect, it } from "vitest";
 
-<<<<<<< HEAD
-=======
 function sleep(ms: number): Promise<void> {
     return new Promise((resolve) => setTimeout(resolve, ms));
 }
@@ -75,7 +65,6 @@
     }
 }
 
->>>>>>> b9aa6840
 describeWithAtlas("clusters", (integration) => {
     withProject(integration, ({ getProjectId, getIpAddress }) => {
         const clusterName = "ClusterTest-" + randomId;
