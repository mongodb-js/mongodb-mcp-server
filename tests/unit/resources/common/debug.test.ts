import { beforeEach, describe, expect, it, vi } from "vitest";
import { DebugResource } from "../../../../src/resources/common/debug.js";
import { Session } from "../../../../src/common/session.js";
import { Telemetry } from "../../../../src/telemetry/telemetry.js";
import { config } from "../../../../src/common/config.js";
import { driverOptions } from "../../../integration/helpers.js";
import { CompositeLogger } from "../../../../src/common/logger.js";
import { MCPConnectionManager } from "../../../../src/common/connectionManager.js";
import { ExportsManager } from "../../../../src/common/exportsManager.js";
import { DeviceId } from "../../../../src/helpers/deviceId.js";
import { Keychain } from "../../../../src/common/keychain.js";
import { VectorSearchEmbeddings } from "../../../../src/common/search/vectorSearchEmbeddings.js";

describe("debug resource", () => {
    const logger = new CompositeLogger();
    const deviceId = DeviceId.create(logger);
<<<<<<< HEAD
    const session = new Session({
        apiBaseUrl: "",
        logger,
        exportsManager: ExportsManager.init(config, logger),
        connectionManager: new MCPConnectionManager(config, driverOptions, logger, deviceId),
        keychain: new Keychain(),
        vectorSearchEmbeddings: new VectorSearchEmbeddings(config),
    });
=======
    const session = vi.mocked(
        new Session({
            apiBaseUrl: "",
            logger,
            exportsManager: ExportsManager.init(config, logger),
            connectionManager: new MCPConnectionManager(config, driverOptions, logger, deviceId),
            keychain: new Keychain(),
        })
    );
>>>>>>> 18fe5495
    const telemetry = Telemetry.create(session, { ...config, telemetry: "disabled" }, deviceId);

    let debugResource: DebugResource = new DebugResource(session, config, telemetry);

    beforeEach(() => {
        debugResource = new DebugResource(session, config, telemetry);
    });

    it("should be connected when a connected event happens", async () => {
        debugResource.reduceApply("connect", undefined);
        const output = await debugResource.toOutput();

        expect(output).toContain(
            `The user is connected to the MongoDB cluster without any support for search indexes.`
        );
    });

    it("should be disconnected when a disconnect event happens", async () => {
        debugResource.reduceApply("disconnect", undefined);
        const output = await debugResource.toOutput();

        expect(output).toContain(`The user is not connected to a MongoDB cluster.`);
    });

    it("should be disconnected when a close event happens", async () => {
        debugResource.reduceApply("close", undefined);
        const output = await debugResource.toOutput();

        expect(output).toContain(`The user is not connected to a MongoDB cluster.`);
    });

    it("should be disconnected and contain an error when an error event occurred", async () => {
        debugResource.reduceApply("connection-error", {
            tag: "errored",
            errorReason: "Error message from the server",
        });

        const output = await debugResource.toOutput();

        expect(output).toContain(`The user is not connected to a MongoDB cluster because of an error.`);
        expect(output).toContain(`<error>Error message from the server</error>`);
    });

    it("should show the inferred authentication type", async () => {
        debugResource.reduceApply("connection-error", {
            tag: "errored",
            connectionStringAuthType: "scram",
            errorReason: "Error message from the server",
        });

        const output = await debugResource.toOutput();

        expect(output).toContain(`The user is not connected to a MongoDB cluster because of an error.`);
        expect(output).toContain(`The inferred authentication mechanism is "scram".`);
        expect(output).toContain(`<error>Error message from the server</error>`);
    });

    it("should show the atlas cluster information when provided", async () => {
        debugResource.reduceApply("connection-error", {
            tag: "errored",
            connectionStringAuthType: "scram",
            errorReason: "Error message from the server",
            connectedAtlasCluster: {
                clusterName: "My Test Cluster",
                projectId: "COFFEEFABADA",
                username: "",
                expiryDate: new Date(),
            },
        });

        const output = await debugResource.toOutput();

        expect(output).toContain(`The user is not connected to a MongoDB cluster because of an error.`);
        expect(output).toContain(
            `Attempted connecting to Atlas Cluster "My Test Cluster" in project with id "COFFEEFABADA".`
        );
        expect(output).toContain(`The inferred authentication mechanism is "scram".`);
        expect(output).toContain(`<error>Error message from the server</error>`);
    });

    it("should notify if a cluster supports search indexes", async () => {
        vi.spyOn(session, "isSearchSupported").mockImplementation(() => Promise.resolve(true));
        debugResource.reduceApply("connect", undefined);
        const output = await debugResource.toOutput();

        expect(output).toContain(`The user is connected to the MongoDB cluster with support for search indexes.`);
    });
});<|MERGE_RESOLUTION|>--- conflicted
+++ resolved
@@ -14,16 +14,6 @@
 describe("debug resource", () => {
     const logger = new CompositeLogger();
     const deviceId = DeviceId.create(logger);
-<<<<<<< HEAD
-    const session = new Session({
-        apiBaseUrl: "",
-        logger,
-        exportsManager: ExportsManager.init(config, logger),
-        connectionManager: new MCPConnectionManager(config, driverOptions, logger, deviceId),
-        keychain: new Keychain(),
-        vectorSearchEmbeddings: new VectorSearchEmbeddings(config),
-    });
-=======
     const session = vi.mocked(
         new Session({
             apiBaseUrl: "",
@@ -31,9 +21,10 @@
             exportsManager: ExportsManager.init(config, logger),
             connectionManager: new MCPConnectionManager(config, driverOptions, logger, deviceId),
             keychain: new Keychain(),
+            vectorSearchEmbeddings: new VectorSearchEmbeddings(config),
         })
     );
->>>>>>> 18fe5495
+
     const telemetry = Telemetry.create(session, { ...config, telemetry: "disabled" }, deviceId);
 
     let debugResource: DebugResource = new DebugResource(session, config, telemetry);
