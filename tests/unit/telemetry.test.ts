--- conflicted
+++ resolved
@@ -4,11 +4,8 @@
 import { BaseEvent, TelemetryResult } from "../../src/telemetry/types.js";
 import { EventCache } from "../../src/telemetry/eventCache.js";
 import { config } from "../../src/config.js";
-<<<<<<< HEAD
 import { MACHINE_METADATA } from "../../src/telemetry/constants.js";
-=======
 import { jest } from "@jest/globals";
->>>>>>> e0339a45
 
 // Mock the ApiClient to avoid real API calls
 jest.mock("../../src/common/atlas/apiClient.js");
@@ -134,18 +131,15 @@
         } as unknown as Session;
 
         // Create the telemetry instance with mocked dependencies
-<<<<<<< HEAD
         telemetry = Telemetry.create(
             session,
+            config,
             {
                 ...MACHINE_METADATA,
             },
             mockEventCache
         );
 
-=======
-        telemetry = new Telemetry(session, config, mockEventCache);
->>>>>>> e0339a45
         config.telemetry = "enabled";
     });
 
