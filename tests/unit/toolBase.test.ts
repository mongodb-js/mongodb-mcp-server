import type { Mock } from "vitest";
import { describe, it, expect, vi, beforeEach, type MockedFunction } from "vitest";
import type { ZodRawShape } from "zod";
import { z } from "zod";
import { ToolBase, type OperationType, type ToolCategory, type ToolConstructorParams } from "../../src/tools/tool.js";
import type { CallToolResult, ToolAnnotations } from "@modelcontextprotocol/sdk/types.js";
import type { Session } from "../../src/common/session.js";
import type { UserConfig } from "../../src/common/config.js";
import type { Telemetry } from "../../src/telemetry/telemetry.js";
import type { Elicitation } from "../../src/elicitation.js";
import type { CompositeLogger } from "../../src/common/logger.js";
<<<<<<< HEAD
import type { TelemetryToolMetadata, ToolArgs, ToolCallbackArgs } from "../../src/tools/tool.js";
import type { ToolCallback } from "@modelcontextprotocol/sdk/server/mcp.js";
import type { Server } from "../../src/server.js";
import type { ToolEvent } from "../../src/telemetry/types.js";
import { expectDefined } from "../integration/helpers.js";
=======
import type { TelemetryToolMetadata, ToolCallbackArgs } from "../../src/tools/tool.js";
import type { PreviewFeature } from "../../src/common/schemas.js";
>>>>>>> 2c80bf46

describe("ToolBase", () => {
    let mockSession: Session;
    let mockLogger: CompositeLogger;
    let mockConfig: UserConfig;
    let mockTelemetry: Telemetry;
    let mockElicitation: Elicitation;
    let mockRequestConfirmation: MockedFunction<(message: string) => Promise<boolean>>;
    let testTool: TestTool;

    beforeEach(() => {
        mockLogger = {
            info: vi.fn(),
            debug: vi.fn(),
            warning: vi.fn(),
            error: vi.fn(),
        } as unknown as CompositeLogger;

        mockSession = {
            logger: mockLogger,
        } as Session;

        mockConfig = {
            confirmationRequiredTools: [],
            previewFeatures: [],
            disabledTools: [],
        } as unknown as UserConfig;

        mockTelemetry = {
            isTelemetryEnabled: () => true,
            emitEvents: vi.fn(),
        } as unknown as Telemetry;

        mockRequestConfirmation = vi.fn();
        mockElicitation = {
            requestConfirmation: mockRequestConfirmation,
        } as unknown as Elicitation;

        const constructorParams: ToolConstructorParams = {
            session: mockSession,
            config: mockConfig,
            telemetry: mockTelemetry,
            elicitation: mockElicitation,
        };

        testTool = new TestTool(constructorParams);
    });

    describe("verifyConfirmed", () => {
        it("should return true when tool is not in confirmationRequiredTools list", async () => {
            mockConfig.confirmationRequiredTools = ["other-tool", "another-tool"];

            const args = [
                { param1: "test" },
                {} as ToolCallbackArgs<(typeof testTool)["argsShape"]>[1],
            ] as ToolCallbackArgs<(typeof testTool)["argsShape"]>;
            const result = await testTool.verifyConfirmed(args);

            expect(result).toBe(true);
            expect(mockRequestConfirmation).not.toHaveBeenCalled();
        });

        it("should return true when confirmationRequiredTools list is empty", async () => {
            mockConfig.confirmationRequiredTools = [];

            const args = [{ param1: "test" }, {} as ToolCallbackArgs<(typeof testTool)["argsShape"]>[1]];
            const result = await testTool.verifyConfirmed(args as ToolCallbackArgs<(typeof testTool)["argsShape"]>);

            expect(result).toBe(true);
            expect(mockRequestConfirmation).not.toHaveBeenCalled();
        });

        it("should call requestConfirmation when tool is in confirmationRequiredTools list", async () => {
            mockConfig.confirmationRequiredTools = ["test-tool"];
            mockRequestConfirmation.mockResolvedValue(true);

            const args = [{ param1: "test", param2: 42 }, {} as ToolCallbackArgs<(typeof testTool)["argsShape"]>[1]];
            const result = await testTool.verifyConfirmed(args as ToolCallbackArgs<(typeof testTool)["argsShape"]>);

            expect(result).toBe(true);
            expect(mockRequestConfirmation).toHaveBeenCalledTimes(1);
            expect(mockRequestConfirmation).toHaveBeenCalledWith(
                "You are about to execute the `test-tool` tool which requires additional confirmation. Would you like to proceed?"
            );
        });

        it("should return false when user declines confirmation", async () => {
            mockConfig.confirmationRequiredTools = ["test-tool"];
            mockRequestConfirmation.mockResolvedValue(false);

            const args = [{ param1: "test" }, {} as ToolCallbackArgs<(typeof testTool)["argsShape"]>[1]];
            const result = await testTool.verifyConfirmed(args as ToolCallbackArgs<(typeof testTool)["argsShape"]>);

            expect(result).toBe(false);
            expect(mockRequestConfirmation).toHaveBeenCalledTimes(1);
        });
    });

    describe("isFeatureEnabled", () => {
        it("should return false for any feature by default", () => {
            expect(testTool["isFeatureEnabled"]("vectorSearch")).to.equal(false);
            expect(testTool["isFeatureEnabled"]("someOtherFeature" as PreviewFeature)).to.equal(false);
        });

        it("should return true for enabled features", () => {
            mockConfig.previewFeatures = ["vectorSearch", "someOtherFeature" as PreviewFeature];
            expect(testTool["isFeatureEnabled"]("vectorSearch")).to.equal(true);
            expect(testTool["isFeatureEnabled"]("someOtherFeature" as PreviewFeature)).to.equal(true);

            expect(testTool["isFeatureEnabled"]("anotherFeature" as PreviewFeature)).to.equal(false);
        });
    });

    describe("resolveTelemetryMetadata", () => {
        let mockCallback: ToolCallback<(typeof testTool)["argsShape"]>;
        beforeEach(() => {
            const mockServer = {
                mcpServer: {
                    tool: (
                        name: string,
                        description: string,
                        paramsSchema: unknown,
                        annotations: ToolAnnotations,
                        cb: ToolCallback<ZodRawShape>
                    ): void => {
                        expect(name).toBe(testTool.name);
                        expect(description).toBe(testTool["description"]);
                        mockCallback = cb;
                    },
                },
            };
            testTool.register(mockServer as unknown as Server);
        });

        it("should return empty metadata by default", async () => {
            await mockCallback({ param1: "value1" }, {} as never);
            const event = ((mockTelemetry.emitEvents as Mock).mock.lastCall?.[0] as ToolEvent[])[0];
            expectDefined(event);
            expect(event.properties.result).to.equal("success");
            expect(event.properties).not.toHaveProperty("project_id");
            expect(event.properties).not.toHaveProperty("org_id");
            expect(event.properties).not.toHaveProperty("atlas_local_deployment_id");
            expect(event.properties).not.toHaveProperty("test_param2");
        });

        it("should include custom telemetry metadata", async () => {
            await mockCallback({ param1: "value1", param2: 3 }, {} as never);
            const event = ((mockTelemetry.emitEvents as Mock).mock.lastCall?.[0] as ToolEvent[])[0];
            expectDefined(event);

            expect(event.properties.result).to.equal("success");
            expect(event.properties).toHaveProperty("test_param2", "three");
        });
    });
});

class TestTool extends ToolBase {
    public name = "test-tool";
    public category: ToolCategory = "mongodb";
    public operationType: OperationType = "delete";
    protected description = "A test tool for verification tests";
    protected argsShape = {
        param1: z.string().describe("Test parameter 1"),
        param2: z.number().optional().describe("Test parameter 2"),
    };

    protected async execute(): Promise<CallToolResult> {
        return Promise.resolve({
            content: [
                {
                    type: "text",
                    text: "Test tool executed successfully",
                },
            ],
        });
    }

    protected resolveTelemetryMetadata(
        result: CallToolResult,
        args: ToolArgs<typeof this.argsShape>
    ): TelemetryToolMetadata {
        if (args.param2 === 3) {
            return {
                test_param2: "three",
            };
        }

        return {};
    }
}<|MERGE_RESOLUTION|>--- conflicted
+++ resolved
@@ -2,23 +2,25 @@
 import { describe, it, expect, vi, beforeEach, type MockedFunction } from "vitest";
 import type { ZodRawShape } from "zod";
 import { z } from "zod";
-import { ToolBase, type OperationType, type ToolCategory, type ToolConstructorParams } from "../../src/tools/tool.js";
+import type {
+    ToolCallbackArgs,
+    OperationType,
+    ToolCategory,
+    ToolConstructorParams,
+    ToolArgs,
+} from "../../src/tools/tool.js";
+import { ToolBase } from "../../src/tools/tool.js";
 import type { CallToolResult, ToolAnnotations } from "@modelcontextprotocol/sdk/types.js";
 import type { Session } from "../../src/common/session.js";
 import type { UserConfig } from "../../src/common/config.js";
 import type { Telemetry } from "../../src/telemetry/telemetry.js";
 import type { Elicitation } from "../../src/elicitation.js";
 import type { CompositeLogger } from "../../src/common/logger.js";
-<<<<<<< HEAD
-import type { TelemetryToolMetadata, ToolArgs, ToolCallbackArgs } from "../../src/tools/tool.js";
 import type { ToolCallback } from "@modelcontextprotocol/sdk/server/mcp.js";
 import type { Server } from "../../src/server.js";
-import type { ToolEvent } from "../../src/telemetry/types.js";
+import type { TelemetryToolMetadata, ToolEvent } from "../../src/telemetry/types.js";
 import { expectDefined } from "../integration/helpers.js";
-=======
-import type { TelemetryToolMetadata, ToolCallbackArgs } from "../../src/tools/tool.js";
 import type { PreviewFeature } from "../../src/common/schemas.js";
->>>>>>> 2c80bf46
 
 describe("ToolBase", () => {
     let mockSession: Session;
@@ -203,7 +205,7 @@
         if (args.param2 === 3) {
             return {
                 test_param2: "three",
-            };
+            } as TelemetryToolMetadata;
         }
 
         return {};
