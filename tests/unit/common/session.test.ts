--- conflicted
+++ resolved
@@ -63,7 +63,18 @@
             });
         }
 
-<<<<<<< HEAD
+        it("should configure the proxy to use environment variables", async () => {
+            await session.connectToMongoDB("mongodb://localhost", config.connectOptions);
+            expect(session.serviceProvider).toBeDefined();
+
+            const connectMock = MockNodeDriverServiceProvider.connect;
+            expect(connectMock).toHaveBeenCalledOnce();
+
+            const connectionConfig = connectMock.mock.calls[0]?.[1];
+            expect(connectionConfig?.proxy).toEqual({ useEnvironmentVariableProxies: true });
+            expect(connectionConfig?.applyProxyToOIDC).toEqual(true);
+        });
+
         it("should include client name when agent runner is set", async () => {
             session.setAgentRunner({ name: "test-client", version: "1.0.0" });
 
@@ -77,28 +88,5 @@
             // Should include the client name in the appName
             expect(connectionString).toContain("--test-device-id--test-client");
         });
-
-        it("should use 'unknown' for client name when agent runner is not set", async () => {
-            await session.connectToMongoDB("mongodb://localhost:27017", config.connectOptions);
-=======
-        it("should configure the proxy to use environment variables", async () => {
-            await session.connectToMongoDB("mongodb://localhost", config.connectOptions);
->>>>>>> e85fe91a
-            expect(session.serviceProvider).toBeDefined();
-
-            const connectMock = MockNodeDriverServiceProvider.connect;
-            expect(connectMock).toHaveBeenCalledOnce();
-<<<<<<< HEAD
-            const connectionString = connectMock.mock.calls[0]?.[0];
-
-            // Should use 'unknown' for client name when agent runner is not set
-            expect(connectionString).toContain("--test-device-id--unknown");
-=======
-
-            const connectionConfig = connectMock.mock.calls[0]?.[1];
-            expect(connectionConfig?.proxy).toEqual({ useEnvironmentVariableProxies: true });
-            expect(connectionConfig?.applyProxyToOIDC).toEqual(true);
->>>>>>> e85fe91a
-        });
     });
 });