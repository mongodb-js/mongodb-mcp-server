import { describe, it, expect, vi, beforeEach, afterEach, type MockedFunction } from "vitest";
import { type UserConfig, UserConfigSchema } from "../../../src/common/config/userConfig.js";
import { type CreateUserConfigHelpers, createUserConfig } from "../../../src/common/config/createUserConfig.js";
import {
    getLogPath,
    getExportsPath,
    onlyLowerThanBaseValueOverride,
    onlySubsetOfBaseValueOverride,
} from "../../../src/common/config/configUtils.js";
import { Keychain } from "../../../src/common/keychain.js";
import type { Secret } from "../../../src/common/keychain.js";

function createEnvironment(): {
    setVariable: (this: void, variable: string, value: unknown) => void;
    clearVariables(this: void): void;
} {
    const registeredEnvVariables: string[] = [];

    return {
        setVariable(variable: string, value: unknown): void {
            (process.env as Record<string, unknown>)[variable] = value;
            registeredEnvVariables.push(variable);
        },

        clearVariables(): void {
            for (const variable of registeredEnvVariables) {
                delete (process.env as Record<string, unknown>)[variable];
            }
        },
    };
}

describe("config", () => {
    it("should generate defaults from UserConfigSchema that match expected values", () => {
        // Expected hardcoded values (what we had before)
        const expectedDefaults = {
            apiBaseUrl: "https://cloud.mongodb.com/",
            logPath: getLogPath(),
            exportsPath: getExportsPath(),
            exportTimeoutMs: 5 * 60 * 1000, // 5 minutes
            exportCleanupIntervalMs: 2 * 60 * 1000, // 2 minutes
            disabledTools: [],
            telemetry: "enabled",
            readOnly: false,
            indexCheck: false,
            confirmationRequiredTools: [
                "atlas-create-access-list",
                "atlas-create-db-user",
                "drop-database",
                "drop-collection",
                "delete-many",
                "drop-index",
            ],
            transport: "stdio",
            httpPort: 3000,
            httpHost: "127.0.0.1",
            loggers: ["disk", "mcp"],
            idleTimeoutMs: 10 * 60 * 1000, // 10 minutes
            notificationTimeoutMs: 9 * 60 * 1000, // 9 minutes
            httpHeaders: {},
            maxDocumentsPerQuery: 100,
            maxBytesPerQuery: 16 * 1024 * 1024, // ~16 mb
            atlasTemporaryDatabaseUserLifetimeMs: 4 * 60 * 60 * 1000, // 4 hours
            voyageApiKey: "",
            vectorSearchDimensions: 1024,
            vectorSearchSimilarityFunction: "euclidean",
            embeddingsValidation: true,
            previewFeatures: [],
            allowRequestOverrides: false,
        };
        expect(UserConfigSchema.parse({})).toStrictEqual(expectedDefaults);
    });

    it("should generate defaults when no config sources are populated", () => {
        const expectedDefaults = {
            apiBaseUrl: "https://cloud.mongodb.com/",
            logPath: getLogPath(),
            exportsPath: getExportsPath(),
            exportTimeoutMs: 5 * 60 * 1000, // 5 minutes
            exportCleanupIntervalMs: 2 * 60 * 1000, // 2 minutes
            disabledTools: [],
            telemetry: "enabled",
            readOnly: false,
            indexCheck: false,
            confirmationRequiredTools: [
                "atlas-create-access-list",
                "atlas-create-db-user",
                "drop-database",
                "drop-collection",
                "delete-many",
                "drop-index",
            ],
            transport: "stdio",
            httpPort: 3000,
            httpHost: "127.0.0.1",
            loggers: ["disk", "mcp"],
            idleTimeoutMs: 10 * 60 * 1000, // 10 minutes
            notificationTimeoutMs: 9 * 60 * 1000, // 9 minutes
            httpHeaders: {},
            maxDocumentsPerQuery: 100,
            maxBytesPerQuery: 16 * 1024 * 1024, // ~16 mb
            atlasTemporaryDatabaseUserLifetimeMs: 4 * 60 * 60 * 1000, // 4 hours
            voyageApiKey: "",
            vectorSearchDimensions: 1024,
            vectorSearchSimilarityFunction: "euclidean",
            embeddingsValidation: true,
            previewFeatures: [],
            allowRequestOverrides: false,
        };
        expect(createUserConfig()).toStrictEqual(expectedDefaults);
    });

    describe("env var parsing", () => {
        const { setVariable, clearVariables } = createEnvironment();

        afterEach(() => {
            clearVariables();
        });

        describe("mongodb urls", () => {
            it("should not try to parse a multiple-host urls", () => {
                setVariable("MDB_MCP_CONNECTION_STRING", "mongodb://user:password@host1,host2,host3/");
                const actual = createUserConfig();
                expect(actual.connectionString).toEqual("mongodb://user:password@host1,host2,host3/");
            });
        });

        describe("string cases", () => {
            const testCases = [
                { envVar: "MDB_MCP_API_BASE_URL", property: "apiBaseUrl", value: "http://test.com" },
                { envVar: "MDB_MCP_API_CLIENT_ID", property: "apiClientId", value: "ClientIdLol" },
                { envVar: "MDB_MCP_API_CLIENT_SECRET", property: "apiClientSecret", value: "SuperClientSecret" },
                { envVar: "MDB_MCP_TELEMETRY", property: "telemetry", value: "enabled" },
                { envVar: "MDB_MCP_LOG_PATH", property: "logPath", value: "/var/log" },
                { envVar: "MDB_MCP_CONNECTION_STRING", property: "connectionString", value: "mongodb://localhost" },
                { envVar: "MDB_MCP_READ_ONLY", property: "readOnly", value: true },
                { envVar: "MDB_MCP_READ_ONLY", property: "readOnly", value: false },
                { envVar: "MDB_MCP_READ_ONLY", property: "readOnly", value: "", expectedValue: false },
                { envVar: "MDB_MCP_READ_ONLY", property: "readOnly", value: "false", expectedValue: false },
                { envVar: "MDB_MCP_READ_ONLY", property: "readOnly", value: "true", expectedValue: true },
                { envVar: "MDB_MCP_READ_ONLY", property: "readOnly", value: "apple", expectedValue: false },
                { envVar: "MDB_MCP_READ_ONLY", property: "readOnly", value: "FALSE", expectedValue: false },
                { envVar: "MDB_MCP_READ_ONLY", property: "readOnly", value: 0, expectedValue: false },
                { envVar: "MDB_MCP_READ_ONLY", property: "readOnly", value: 1, expectedValue: false },
                { envVar: "MDB_MCP_READ_ONLY", property: "readOnly", value: 100, expectedValue: false },
                { envVar: "MDB_MCP_INDEX_CHECK", property: "indexCheck", value: true },
                { envVar: "MDB_MCP_TRANSPORT", property: "transport", value: "http" },
                { envVar: "MDB_MCP_HTTP_PORT", property: "httpPort", value: 8080 },
                { envVar: "MDB_MCP_HTTP_HOST", property: "httpHost", value: "localhost" },
                { envVar: "MDB_MCP_IDLE_TIMEOUT_MS", property: "idleTimeoutMs", value: 5000 },
                { envVar: "MDB_MCP_NOTIFICATION_TIMEOUT_MS", property: "notificationTimeoutMs", value: 5000 },
                {
                    envVar: "MDB_MCP_ATLAS_TEMPORARY_DATABASE_USER_LIFETIME_MS",
                    property: "atlasTemporaryDatabaseUserLifetimeMs",
                    value: 12345,
                },
            ] as {
                envVar: string;
                property: keyof UserConfig;
                value: unknown;
                expectedValue?: unknown;
            }[];

            for (const { envVar, property, value, expectedValue } of testCases) {
                it(`should map ${envVar} to ${property} with value "${String(value)}" to "${String(expectedValue ?? value)}"`, () => {
                    setVariable(envVar, value);
                    const actual = createUserConfig();
                    expect(actual[property]).toBe(expectedValue ?? value);
                });
            }
        });

        describe("array cases", () => {
            const testCases = [
                { envVar: "MDB_MCP_DISABLED_TOOLS", property: "disabledTools", value: "find,export" },
                { envVar: "MDB_MCP_LOGGERS", property: "loggers", value: "disk,mcp" },
            ] as const;

            for (const { envVar, property, value } of testCases) {
                it(`should map ${envVar} to ${property}`, () => {
                    setVariable(envVar, value);
                    const actual = createUserConfig();
                    expect(actual[property]).toEqual(value.split(","));
                });
            }
        });
    });

    describe("cli parsing", () => {
        it("should not try to parse a multiple-host urls", () => {
            const actual = createUserConfig({
                cliArguments: ["--connectionString", "mongodb://user:password@host1,host2,host3/"],
            });

            expect(actual.connectionString).toEqual("mongodb://user:password@host1,host2,host3/");
        });

        it("positional connection specifier gets accounted for even without other connection sources", () => {
            // Note that neither connectionString argument nor env variable is
            // provided.
            const actual = createUserConfig({
                cliArguments: ["mongodb://host1:27017"],
            });
            expect(actual.connectionString).toEqual("mongodb://host1:27017/?directConnection=true");
        });

        describe("string use cases", () => {
            const testCases = [
                {
                    cli: ["--apiBaseUrl", "http://some-url.com"],
                    expected: { apiBaseUrl: "http://some-url.com" },
                },
                {
                    cli: ["--apiClientId", "OmgSoIdYeah"],
                    expected: { apiClientId: "OmgSoIdYeah" },
                },
                {
                    cli: ["--apiClientSecret", "OmgSoSecretYeah"],
                    expected: { apiClientSecret: "OmgSoSecretYeah" },
                },
                {
                    cli: ["--connectionString", "mongodb://localhost"],
                    expected: { connectionString: "mongodb://localhost" },
                },
                {
                    cli: ["--httpHost", "mongodb://localhost"],
                    expected: { httpHost: "mongodb://localhost" },
                },
                {
                    cli: ["--httpPort", "8080"],
                    expected: { httpPort: 8080 },
                },
                {
                    cli: ["--idleTimeoutMs", "42"],
                    expected: { idleTimeoutMs: 42 },
                },
                {
                    cli: ["--logPath", "/var/"],
                    expected: { logPath: "/var/" },
                },
                {
                    cli: ["--notificationTimeoutMs", "42"],
                    expected: { notificationTimeoutMs: 42 },
                },
                {
                    cli: ["--atlasTemporaryDatabaseUserLifetimeMs", "12345"],
                    expected: { atlasTemporaryDatabaseUserLifetimeMs: 12345 },
                },
                {
                    cli: ["--telemetry", "enabled"],
                    expected: { telemetry: "enabled" },
                },
                {
                    cli: ["--transport", "stdio"],
                    expected: { transport: "stdio" },
                },
                {
                    cli: ["--apiVersion", "1"],
                    expected: { apiVersion: "1" },
                },
                {
                    cli: ["--authenticationDatabase", "admin"],
                    expected: { authenticationDatabase: "admin" },
                },
                {
                    cli: ["--authenticationMechanism", "PLAIN"],
                    expected: { authenticationMechanism: "PLAIN" },
                },
                {
                    cli: ["--browser", "firefox"],
                    expected: { browser: "firefox" },
                },
                {
                    cli: ["--db", "test"],
                    expected: { db: "test" },
                },
                {
                    cli: ["--gssapiHostName", "localhost"],
                    expected: { gssapiHostName: "localhost" },
                },
                {
                    cli: ["--gssapiServiceName", "SERVICE"],
                    expected: { gssapiServiceName: "SERVICE" },
                },
                {
                    cli: ["--host", "localhost"],
                    expected: { host: "localhost" },
                },
                {
                    cli: ["--oidcFlows", "device"],
                    expected: { oidcFlows: "device" },
                },
                {
                    cli: ["--oidcRedirectUri", "https://oidc"],
                    expected: { oidcRedirectUri: "https://oidc", oidcRedirectUrl: "https://oidc" },
                },
                {
                    cli: ["--oidcRedirectUrl", "https://oidc"],
                    expected: { oidcRedirectUrl: "https://oidc", oidcRedirectUri: "https://oidc" },
                },
                {
                    cli: ["--password", "123456"],
                    expected: { password: "123456", p: "123456" },
                },
                {
                    cli: ["-p", "123456"],
                    expected: { password: "123456", p: "123456" },
                },
                {
                    cli: ["--port", "27017"],
                    expected: { port: "27017" },
                },
                {
                    cli: ["--sslCAFile", "/var/file"],
                    expected: { sslCAFile: "/var/file" },
                },
                {
                    cli: ["--sslCRLFile", "/var/file"],
                    expected: { sslCRLFile: "/var/file" },
                },
                {
                    cli: ["--sslCertificateSelector", "pem=pom"],
                    expected: { sslCertificateSelector: "pem=pom" },
                },
                {
                    cli: ["--sslDisabledProtocols", "tls1"],
                    expected: { sslDisabledProtocols: "tls1" },
                },
                {
                    cli: ["--sslPEMKeyFile", "/var/pem"],
                    expected: { sslPEMKeyFile: "/var/pem" },
                },
                {
                    cli: ["--sslPEMKeyPassword", "654321"],
                    expected: { sslPEMKeyPassword: "654321" },
                },
                {
                    cli: ["--sspiHostnameCanonicalization", "true"],
                    expected: { sspiHostnameCanonicalization: "true" },
                },
                {
                    cli: ["--sspiRealmOverride", "OVER9000!"],
                    expected: { sspiRealmOverride: "OVER9000!" },
                },
                {
                    cli: ["--tlsCAFile", "/var/file"],
                    expected: { tlsCAFile: "/var/file" },
                },
                {
                    cli: ["--tlsCRLFile", "/var/file"],
                    expected: { tlsCRLFile: "/var/file" },
                },
                {
                    cli: ["--tlsCertificateKeyFile", "/var/file"],
                    expected: { tlsCertificateKeyFile: "/var/file" },
                },
                {
                    cli: ["--tlsCertificateKeyFilePassword", "4242"],
                    expected: { tlsCertificateKeyFilePassword: "4242" },
                },
                {
                    cli: ["--tlsCertificateSelector", "pom=pum"],
                    expected: { tlsCertificateSelector: "pom=pum" },
                },
                {
                    cli: ["--tlsDisabledProtocols", "tls1"],
                    expected: { tlsDisabledProtocols: "tls1" },
                },
                {
                    cli: ["--username", "admin"],
                    expected: { username: "admin", u: "admin" },
                },
                {
                    cli: ["-u", "admin"],
                    expected: { username: "admin", u: "admin" },
                },
            ] as { cli: string[]; expected: Partial<UserConfig> }[];

            for (const { cli, expected } of testCases) {
                it(`should parse '${cli.join(" ")}' to ${JSON.stringify(expected)}`, () => {
                    const actual = createUserConfig({
                        cliArguments: cli,
                    });
                    expect(actual).toStrictEqual({
                        ...UserConfigSchema.parse({}),
                        ...expected,
                    });
                });
            }
        });

        describe("boolean use cases", () => {
            const testCases = [
                {
                    cli: ["--apiDeprecationErrors"],
                    expected: { apiDeprecationErrors: true },
                },
                {
                    cli: ["--apiStrict"],
                    expected: { apiStrict: true },
                },
                {
                    cli: ["--help"],
                    expected: { help: true },
                },
                {
                    cli: ["--indexCheck"],
                    expected: { indexCheck: true },
                },
                {
                    cli: ["--ipv6"],
                    expected: { ipv6: true },
                },
                {
                    cli: ["--nodb"],
                    expected: { nodb: true },
                },
                {
                    cli: ["--oidcIdTokenAsAccessToken"],
                    expected: { oidcIdTokenAsAccessToken: true },
                },
                {
                    cli: ["--oidcNoNonce"],
                    expected: { oidcNoNonce: true },
                },
                {
                    cli: ["--oidcTrustedEndpoint"],
                    expected: { oidcTrustedEndpoint: true },
                },
                {
                    cli: ["--readOnly"],
                    expected: { readOnly: true },
                },
                {
                    cli: ["--retryWrites"],
                    expected: { retryWrites: true },
                },
                {
                    cli: ["--ssl"],
                    expected: { ssl: true },
                },
                {
                    cli: ["--sslAllowInvalidCertificates"],
                    expected: { sslAllowInvalidCertificates: true },
                },
                {
                    cli: ["--sslAllowInvalidHostnames"],
                    expected: { sslAllowInvalidHostnames: true },
                },
                {
                    cli: ["--sslFIPSMode"],
                    expected: { sslFIPSMode: true },
                },
                {
                    cli: ["--tls"],
                    expected: { tls: true },
                },
                {
                    cli: ["--tlsAllowInvalidCertificates"],
                    expected: { tlsAllowInvalidCertificates: true },
                },
                {
                    cli: ["--tlsAllowInvalidHostnames"],
                    expected: { tlsAllowInvalidHostnames: true },
                },
                {
                    cli: ["--tlsFIPSMode"],
                    expected: { tlsFIPSMode: true },
                },
                {
                    cli: ["--version"],
                    expected: { version: true },
                },
                {
<<<<<<< HEAD
                    cli: ["--allowRequestOverrides", "false"],
                    expected: { allowRequestOverrides: false },
                },
                {
                    cli: ["--allowRequestOverrides", "0"],
                    expected: { allowRequestOverrides: false },
                },
                {
                    cli: ["--allowRequestOverrides", "1"],
                    expected: { allowRequestOverrides: true },
                },
                {
                    cli: ["--allowRequestOverrides", "true"],
                    expected: { allowRequestOverrides: true },
                },
                {
                    cli: ["--allowRequestOverrides", "yes"],
                    expected: { allowRequestOverrides: true },
                },
                {
                    cli: ["--allowRequestOverrides", ""],
                    expected: { allowRequestOverrides: false },
=======
                    cli: ["--readOnly"],
                    expected: { readOnly: true },
                },
                {
                    cli: ["--readOnly", "false"],
                    expected: { readOnly: false },
                },
                {
                    cli: ["--readOnly", "FALSE"],
                    // This is yargs-parser default
                    expected: { readOnly: true },
                },
                {
                    cli: ["--readOnly", "0"],
                    // This is yargs-parser default
                    expected: { readOnly: true },
                },
                {
                    cli: ["--readOnly", "1"],
                    expected: { readOnly: true },
                },
                {
                    cli: ["--readOnly", "true"],
                    expected: { readOnly: true },
                },
                {
                    cli: ["--readOnly", "yes"],
                    expected: { readOnly: true },
                },
                {
                    cli: ["--readOnly", "no"],
                    expected: { readOnly: true },
                },
                {
                    cli: ["--readOnly", ""],
                    expected: { readOnly: true },
>>>>>>> cfb965b7
                },
            ] as { cli: string[]; expected: Partial<UserConfig> }[];

            for (const { cli, expected } of testCases) {
                it(`should parse '${cli.join(" ")}' to ${JSON.stringify(expected)}`, () => {
                    const actual = createUserConfig({
                        cliArguments: cli,
                    });
                    for (const [key, value] of Object.entries(expected)) {
                        expect(actual[key as keyof UserConfig]).toBe(value);
                    }
                });
            }
        });

        describe("array use cases", () => {
            const testCases = [
                {
                    cli: ["--disabledTools", "some,tool"],
                    expected: { disabledTools: ["some", "tool"] },
                },
                {
                    cli: ["--loggers", "disk,mcp"],
                    expected: { loggers: ["disk", "mcp"] },
                },
            ] as { cli: string[]; expected: Partial<UserConfig> }[];

            for (const { cli, expected } of testCases) {
                it(`should parse '${cli.join(" ")}' to ${JSON.stringify(expected)}`, () => {
                    const actual = createUserConfig({
                        cliArguments: cli,
                    });
                    for (const [key, value] of Object.entries(expected)) {
                        expect(actual[key as keyof UserConfig]).toEqual(value);
                    }
                });
            }
        });
    });

    describe("precedence rules", () => {
        const { setVariable, clearVariables } = createEnvironment();

        afterEach(() => {
            clearVariables();
        });

        it("positional argument takes precedence over all", () => {
            setVariable("MDB_MCP_CONNECTION_STRING", "mongodb://crazyhost1");
            const actual = createUserConfig({
                cliArguments: ["mongodb://crazyhost2", "--connectionString", "mongodb://localhost"],
            });
            expect(actual.connectionString).toBe("mongodb://crazyhost2/?directConnection=true");
        });

        it("cli arguments take precedence over env vars", () => {
            setVariable("MDB_MCP_CONNECTION_STRING", "mongodb://crazyhost");
            const actual = createUserConfig({
                cliArguments: ["--connectionString", "mongodb://localhost"],
            });
            expect(actual.connectionString).toBe("mongodb://localhost");
        });

        it("any cli argument takes precedence over defaults", () => {
            const actual = createUserConfig({
                cliArguments: ["--connectionString", "mongodb://localhost"],
            });
            expect(actual.connectionString).toBe("mongodb://localhost");
        });

        it("any env var takes precedence over defaults", () => {
            setVariable("MDB_MCP_CONNECTION_STRING", "mongodb://localhost");
            const actual = createUserConfig();
            expect(actual.connectionString).toBe("mongodb://localhost");
        });
    });

    describe("consolidation", () => {
        it("positional argument for url has precedence over --connectionString", () => {
            const actual = createUserConfig({
                cliArguments: ["mongodb://localhost", "--connectionString", "mongodb://toRemoveHost"],
            });
            // the shell specifies directConnection=true and serverSelectionTimeoutMS=2000 by default
            expect(actual.connectionString).toBe(
                "mongodb://localhost/?directConnection=true&serverSelectionTimeoutMS=2000"
            );
        });

        it("positional argument is always considered", () => {
            const actual = createUserConfig({
                cliArguments: ["mongodb://localhost"],
            });
            // the shell specifies directConnection=true and serverSelectionTimeoutMS=2000 by default
            expect(actual.connectionString).toBe(
                "mongodb://localhost/?directConnection=true&serverSelectionTimeoutMS=2000"
            );
        });
    });

    describe("validation", () => {
        describe("transport", () => {
            it("should support http", () => {
                const actual = createUserConfig({
                    cliArguments: ["--transport", "http"],
                });
                expect(actual.transport).toEqual("http");
            });

            it("should support stdio", () => {
                const actual = createUserConfig({
                    cliArguments: ["--transport", "stdio"],
                });
                expect(actual.transport).toEqual("stdio");
            });

            it("should not support sse", () => {
                const onErrorFn = vi.fn();
                const onExitFn = vi.fn<CreateUserConfigHelpers["closeProcess"]>();
                createUserConfig({
                    onError: onErrorFn,
                    closeProcess: onExitFn,
                    cliArguments: ["--transport", "sse"],
                });
                expect(onErrorFn).toBeCalledWith(
                    expect.stringContaining(
                        'Invalid configuration for the following fields:\ntransport - Invalid option: expected one of "stdio"|"http"'
                    )
                );
                expect(onExitFn).toBeCalledWith(1);
            });

            it("should not support arbitrary values", () => {
                const value = Math.random() + "transport";
                const onErrorFn = vi.fn();
                const onExitFn = vi.fn<CreateUserConfigHelpers["closeProcess"]>();
                createUserConfig({
                    onError: onErrorFn,
                    closeProcess: onExitFn,
                    cliArguments: ["--transport", value],
                });
                expect(onErrorFn).toBeCalledWith(
                    expect.stringContaining(
                        'Invalid configuration for the following fields:\ntransport - Invalid option: expected one of "stdio"|"http"'
                    )
                );
                expect(onExitFn).toBeCalledWith(1);
            });
        });

        describe("telemetry", () => {
            it("can be enabled", () => {
                const actual = createUserConfig({
                    cliArguments: ["--telemetry", "enabled"],
                });
                expect(actual.telemetry).toEqual("enabled");
            });

            it("can be disabled", () => {
                const actual = createUserConfig({
                    cliArguments: ["--telemetry", "disabled"],
                });
                expect(actual.telemetry).toEqual("disabled");
            });

            it("should not support the boolean true value", () => {
                const onErrorFn = vi.fn();
                const onExitFn = vi.fn<CreateUserConfigHelpers["closeProcess"]>();
                createUserConfig({
                    onError: onErrorFn,
                    closeProcess: onExitFn,
                    cliArguments: ["--telemetry", "true"],
                });
                expect(onErrorFn).toBeCalledWith(
                    expect.stringContaining(
                        'Invalid configuration for the following fields:\ntelemetry - Invalid option: expected one of "enabled"|"disabled"'
                    )
                );
                expect(onExitFn).toBeCalledWith(1);
            });

            it("should not support the boolean false value", () => {
                const onErrorFn = vi.fn();
                const onExitFn = vi.fn<CreateUserConfigHelpers["closeProcess"]>();
                createUserConfig({
                    onError: onErrorFn,
                    closeProcess: onExitFn,
                    cliArguments: ["--telemetry", "false"],
                });
                expect(onErrorFn).toBeCalledWith(
                    expect.stringContaining(
                        'Invalid configuration for the following fields:\ntelemetry - Invalid option: expected one of "enabled"|"disabled"'
                    )
                );
                expect(onExitFn).toBeCalledWith(1);
            });

            it("should not support arbitrary values", () => {
                const value = Math.random() + "telemetry";
                const onErrorFn = vi.fn();
                const onExitFn = vi.fn<CreateUserConfigHelpers["closeProcess"]>();
                createUserConfig({
                    onError: onErrorFn,
                    closeProcess: onExitFn,
                    cliArguments: ["--telemetry", value],
                });
                expect(onErrorFn).toBeCalledWith(
                    expect.stringContaining(
                        'Invalid configuration for the following fields:\ntelemetry - Invalid option: expected one of "enabled"|"disabled"'
                    )
                );
                expect(onExitFn).toBeCalledWith(1);
            });
        });

        describe("httpPort", () => {
            it("must be above 1", () => {
                const onErrorFn = vi.fn();
                const onExitFn = vi.fn<CreateUserConfigHelpers["closeProcess"]>();
                createUserConfig({
                    onError: onErrorFn,
                    closeProcess: onExitFn,
                    cliArguments: ["--httpPort", "0"],
                });
                expect(onErrorFn).toBeCalledWith(
                    expect.stringContaining(
                        "Invalid configuration for the following fields:\nhttpPort - Invalid httpPort: must be at least 1"
                    )
                );
                expect(onExitFn).toBeCalledWith(1);
            });

            it("must be below 65535 (OS limit)", () => {
                const onErrorFn = vi.fn();
                const onExitFn = vi.fn<CreateUserConfigHelpers["closeProcess"]>();
                createUserConfig({
                    onError: onErrorFn,
                    closeProcess: onExitFn,
                    cliArguments: ["--httpPort", "89527345"],
                });
                expect(onErrorFn).toBeCalledWith(
                    expect.stringContaining(
                        "Invalid configuration for the following fields:\nhttpPort - Invalid httpPort: must be at most 65535"
                    )
                );
                expect(onExitFn).toBeCalledWith(1);
            });

            it("should not support non numeric values", () => {
                const onErrorFn = vi.fn();
                const onExitFn = vi.fn<CreateUserConfigHelpers["closeProcess"]>();
                createUserConfig({
                    onError: onErrorFn,
                    closeProcess: onExitFn,
                    cliArguments: ["--httpPort", "portAventura"],
                });
                expect(onErrorFn).toBeCalledWith(
                    expect.stringContaining(
                        "Invalid configuration for the following fields:\nhttpPort - Invalid input: expected number, received NaN"
                    )
                );
                expect(onExitFn).toBeCalledWith(1);
            });

            it("should support numeric values", () => {
                const actual = createUserConfig({ cliArguments: ["--httpPort", "8888"] });
                expect(actual.httpPort).toEqual(8888);
            });
        });

        describe("loggers", () => {
            it("must not be empty", () => {
                const onErrorFn = vi.fn();
                const onExitFn = vi.fn<CreateUserConfigHelpers["closeProcess"]>();
                createUserConfig({
                    onError: onErrorFn,
                    closeProcess: onExitFn,
                    cliArguments: ["--loggers", ""],
                });
                expect(onErrorFn).toBeCalledWith(
                    expect.stringContaining(
                        "Invalid configuration for the following fields:\nloggers - Cannot be an empty array"
                    )
                );
                expect(onExitFn).toBeCalledWith(1);
            });

            it("must not allow duplicates", () => {
                const onErrorFn = vi.fn();
                const onExitFn = vi.fn<CreateUserConfigHelpers["closeProcess"]>();
                createUserConfig({
                    onError: onErrorFn,
                    closeProcess: onExitFn,
                    cliArguments: ["--loggers", "disk,disk,disk"],
                });
                expect(onErrorFn).toBeCalledWith(
                    expect.stringContaining(
                        "Invalid configuration for the following fields:\nloggers - Duplicate loggers found in config"
                    )
                );
                expect(onExitFn).toBeCalledWith(1);
            });

            it("allows mcp logger", () => {
                const actual = createUserConfig({ cliArguments: ["--loggers", "mcp"] });
                expect(actual.loggers).toEqual(["mcp"]);
            });

            it("allows disk logger", () => {
                const actual = createUserConfig({ cliArguments: ["--loggers", "disk"] });
                expect(actual.loggers).toEqual(["disk"]);
            });

            it("allows stderr logger", () => {
                const actual = createUserConfig({ cliArguments: ["--loggers", "stderr"] });
                expect(actual.loggers).toEqual(["stderr"]);
            });
        });
    });
});

describe("Warning and Error messages", () => {
    let warn: MockedFunction<CreateUserConfigHelpers["onWarning"]>;
    let error: MockedFunction<CreateUserConfigHelpers["onError"]>;
    let exit: MockedFunction<CreateUserConfigHelpers["closeProcess"]>;
    const referDocMessage =
        "- Refer to https://www.mongodb.com/docs/mcp-server/get-started/ for setting up the MCP Server.";

    beforeEach(() => {
        warn = vi.fn();
        error = vi.fn();
        exit = vi.fn();
    });

    describe("Deprecated CLI arguments", () => {
        const testCases = [
            {
                cliArg: "--connectionString",
                value: "mongodb://localhost:27017",
                warning:
                    "Warning: The --connectionString argument is deprecated. Prefer using the MDB_MCP_CONNECTION_STRING environment variable or the first positional argument for the connection string.",
            },
        ] as const;

        for (const { cliArg, value, warning } of testCases) {
            describe(`deprecation behaviour of ${cliArg}`, () => {
                beforeEach(() => {
                    createUserConfig({ onWarning: warn, closeProcess: exit, cliArguments: [cliArg, value] });
                });

                it(`warns the usage of ${cliArg} as it is deprecated`, () => {
                    expect(warn).toHaveBeenCalledWith(expect.stringContaining(warning));
                });

                it(`shows the reference message when ${cliArg} was passed`, () => {
                    expect(warn).toHaveBeenCalledWith(expect.stringContaining(referDocMessage));
                });

                it(`should not exit the process`, () => {
                    expect(exit).not.toHaveBeenCalled();
                });
            });
        }
    });

    describe("invalid arguments", () => {
        it("should show an error when an argument is not known and exit the process", () => {
            createUserConfig({
                cliArguments: ["--wakanda", "forever"],
                onWarning: warn,
                onError: error,
                closeProcess: exit,
            });

            expect(error).toHaveBeenCalledWith(
                expect.stringContaining("Error: Invalid command line argument '--wakanda'.")
            );
            expect(error).toHaveBeenCalledWith(
                expect.stringContaining(
                    "- Refer to https://www.mongodb.com/docs/mcp-server/get-started/ for setting up the MCP Server."
                )
            );
            expect(exit).toHaveBeenCalledWith(1);
        });

        it("should show a suggestion when is a simple typo", () => {
            createUserConfig({
                cliArguments: ["--readonli", ""],
                onWarning: warn,
                onError: error,
                closeProcess: exit,
            });
            expect(error).toHaveBeenCalledWith(
                expect.stringContaining("Error: Invalid command line argument '--readonli'. Did you mean '--readOnly'?")
            );
            expect(error).toHaveBeenCalledWith(
                expect.stringContaining(
                    "- Refer to https://www.mongodb.com/docs/mcp-server/get-started/ for setting up the MCP Server."
                )
            );
            expect(exit).toHaveBeenCalledWith(1);
        });

        it("should show a suggestion when the only change is on the case", () => {
            createUserConfig({
                cliArguments: ["--readonly", ""],
                onWarning: warn,
                onError: error,
                closeProcess: exit,
            });

            expect(error).toHaveBeenCalledWith(
                expect.stringContaining("Error: Invalid command line argument '--readonly'. Did you mean '--readOnly'?")
            );
            expect(error).toHaveBeenCalledWith(
                expect.stringContaining(
                    "- Refer to https://www.mongodb.com/docs/mcp-server/get-started/ for setting up the MCP Server."
                )
            );
            expect(exit).toHaveBeenCalledWith(1);
        });
    });

    describe("vector search misconfiguration", () => {
        it("should warn if vectorSearch is enabled but embeddings provider is not configured", () => {
            createUserConfig({
                cliArguments: ["--previewFeatures", "vectorSearch"],
                onWarning: warn,
                onError: error,
                closeProcess: exit,
            });
            expect(warn).toBeCalledWith(`\
Warning: Vector search is enabled but no embeddings provider is configured.
- Set an embeddings provider configuration option to enable auto-embeddings during document insertion and text-based queries with $vectorSearch.\
`);
        });

        it("should warn if vectorSearch is not enabled but embeddings provider is configured", () => {
            createUserConfig({
                cliArguments: ["--voyageApiKey", "1FOO"],
                onWarning: warn,
                onError: error,
                closeProcess: exit,
            });

            expect(warn).toBeCalledWith(`\
Warning: An embeddings provider is configured but the 'vectorSearch' preview feature is not enabled.
- Enable vector search by adding 'vectorSearch' to the 'previewFeatures' configuration option, or remove the embeddings provider configuration if not needed.\
`);
        });

        it("should not warn if vectorSearch is enabled correctly", () => {
            createUserConfig({
                cliArguments: ["--voyageApiKey", "1FOO", "--previewFeatures", "vectorSearch"],
                onWarning: warn,
                onError: error,
                closeProcess: exit,
            });
            expect(warn).not.toBeCalled();
        });
    });
});

describe("keychain management", () => {
    type TestCase = { readonly cliArg: keyof UserConfig; secretKind: Secret["kind"] };
    const testCases = [
        { cliArg: "apiClientId", secretKind: "user" },
        { cliArg: "apiClientSecret", secretKind: "password" },
        /*
         * Note: These arguments were part of original test cases before
         * refactor of Config but because now we use yargs-parser to strictly
         * parse the config and do not allow unknown arguments to creep into the
         * final results, these arguments never end up in the config. It is
         * because we have the mongosh OPTIONS copied over from the repo and the
         * copied object does not contain these as parse targets.
         *
         * TODO: Whenever we finish importing OPTIONS from mongosh these test
         * cases should be good to be enabled again.
         */
        // { cliArg: "awsAccessKeyId", secretKind: "password" },
        // { cliArg: "awsIamSessionToken", secretKind: "password" },
        // { cliArg: "awsSecretAccessKey", secretKind: "password" },
        // { cliArg: "awsSessionToken", secretKind: "password" },
        { cliArg: "password", secretKind: "password" },
        { cliArg: "tlsCAFile", secretKind: "url" },
        { cliArg: "tlsCRLFile", secretKind: "url" },
        { cliArg: "tlsCertificateKeyFile", secretKind: "url" },
        { cliArg: "tlsCertificateKeyFilePassword", secretKind: "password" },
        { cliArg: "username", secretKind: "user" },
    ] as TestCase[];
    let keychain: Keychain;

    beforeEach(() => {
        keychain = Keychain.root;
        keychain.clearAllSecrets();
    });

    afterEach(() => {
        keychain.clearAllSecrets();
    });

    for (const { cliArg, secretKind } of testCases) {
        it(`should register ${cliArg} as a secret of kind ${secretKind} in the root keychain`, () => {
            createUserConfig({ cliArguments: [`--${cliArg}`, cliArg], onError: console.error });
            expect(keychain.allSecrets).toEqual([{ value: cliArg, kind: secretKind }]);
        });
    }
});

describe("custom override logic functions", () => {
    describe("onlyLowerThanBaseValueOverride", () => {
        it("should allow override to a lower value", () => {
            const customLogic = onlyLowerThanBaseValueOverride();
            const result = customLogic(100, 50);
            expect(result).toBe(50);
        });

        it("should reject override to a higher value", () => {
            const customLogic = onlyLowerThanBaseValueOverride();
            expect(() => customLogic(100, 150)).toThrow("Can only set to a value lower than the base value");
        });

        it("should reject override to equal value", () => {
            const customLogic = onlyLowerThanBaseValueOverride();
            expect(() => customLogic(100, 100)).toThrow("Can only set to a value lower than the base value");
        });

        it("should throw error if base value is not a number", () => {
            const customLogic = onlyLowerThanBaseValueOverride();
            expect(() => customLogic("not a number", 50)).toThrow("Unsupported type for base value for override");
        });

        it("should throw error if new value is not a number", () => {
            const customLogic = onlyLowerThanBaseValueOverride();
            expect(() => customLogic(100, "not a number")).toThrow("Unsupported type for new value for override");
        });
    });

    describe("onlySubsetOfBaseValueOverride", () => {
        it("should allow override to a subset", () => {
            const customLogic = onlySubsetOfBaseValueOverride();
            const result = customLogic(["a", "b", "c"], ["a", "b"]);
            expect(result).toEqual(["a", "b"]);
        });

        it("should allow override to an empty array", () => {
            const customLogic = onlySubsetOfBaseValueOverride();
            const result = customLogic(["a", "b", "c"], []);
            expect(result).toEqual([]);
        });

        it("should allow override with same array", () => {
            const customLogic = onlySubsetOfBaseValueOverride();
            const result = customLogic(["a", "b"], ["a", "b"]);
            expect(result).toEqual(["a", "b"]);
        });

        it("should reject override to a superset", () => {
            const customLogic = onlySubsetOfBaseValueOverride();
            expect(() => customLogic(["a", "b"], ["a", "b", "c"])).toThrow(
                "Can only override to a subset of the base value"
            );
        });

        it("should reject override with items not in base value", () => {
            const customLogic = onlySubsetOfBaseValueOverride();
            expect(() => customLogic(["a", "b"], ["c"])).toThrow("Can only override to a subset of the base value");
        });

        it("should reject override when base is empty and new is not", () => {
            const customLogic = onlySubsetOfBaseValueOverride();
            expect(() => customLogic([], ["a"])).toThrow("Can only override to a subset of the base value");
        });

        it("should allow override when both arrays are empty", () => {
            const customLogic = onlySubsetOfBaseValueOverride();
            const result = customLogic([], []);
            expect(result).toEqual([]);
        });

        it("should throw error if base value is not an array", () => {
            const customLogic = onlySubsetOfBaseValueOverride();
            expect(() => customLogic("not an array", ["a"])).toThrow("Unsupported type for base value for override");
        });

        it("should throw error if new value is not an array", () => {
            const customLogic = onlySubsetOfBaseValueOverride();
            expect(() => customLogic(["a", "b"], "not an array")).toThrow(
                "Unsupported type for new value for override"
            );
        });
    });
});<|MERGE_RESOLUTION|>--- conflicted
+++ resolved
@@ -472,30 +472,6 @@
                     expected: { version: true },
                 },
                 {
-<<<<<<< HEAD
-                    cli: ["--allowRequestOverrides", "false"],
-                    expected: { allowRequestOverrides: false },
-                },
-                {
-                    cli: ["--allowRequestOverrides", "0"],
-                    expected: { allowRequestOverrides: false },
-                },
-                {
-                    cli: ["--allowRequestOverrides", "1"],
-                    expected: { allowRequestOverrides: true },
-                },
-                {
-                    cli: ["--allowRequestOverrides", "true"],
-                    expected: { allowRequestOverrides: true },
-                },
-                {
-                    cli: ["--allowRequestOverrides", "yes"],
-                    expected: { allowRequestOverrides: true },
-                },
-                {
-                    cli: ["--allowRequestOverrides", ""],
-                    expected: { allowRequestOverrides: false },
-=======
                     cli: ["--readOnly"],
                     expected: { readOnly: true },
                 },
@@ -532,7 +508,6 @@
                 {
                     cli: ["--readOnly", ""],
                     expected: { readOnly: true },
->>>>>>> cfb965b7
                 },
             ] as { cli: string[]; expected: Partial<UserConfig> }[];
 
