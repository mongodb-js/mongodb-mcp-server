import { describe, it, expect, vi, beforeEach, afterEach, type MockedFunction } from "vitest";
import { type UserConfig, UserConfigSchema } from "../../../src/common/config/userConfig.js";
import { type CreateUserConfigHelpers, createUserConfig } from "../../../src/common/config/createUserConfig.js";
import {
    getLogPath,
    getExportsPath,
    onlyLowerThanBaseValueOverride,
    onlySubsetOfBaseValueOverride,
} from "../../../src/common/config/configUtils.js";
import { Keychain } from "../../../src/common/keychain.js";
import type { Secret } from "../../../src/common/keychain.js";

function createEnvironment(): {
    setVariable: (this: void, variable: string, value: unknown) => void;
    clearVariables(this: void): void;
} {
    const registeredEnvVariables: string[] = [];

    return {
        setVariable(variable: string, value: unknown): void {
            (process.env as Record<string, unknown>)[variable] = value;
            registeredEnvVariables.push(variable);
        },

        clearVariables(): void {
            for (const variable of registeredEnvVariables) {
                delete (process.env as Record<string, unknown>)[variable];
            }
        },
    };
}

// Expected hardcoded values (what we had before)
const expectedDefaults = {
    apiBaseUrl: "https://cloud.mongodb.com/",
    logPath: getLogPath(),
    exportsPath: getExportsPath(),
    exportTimeoutMs: 5 * 60 * 1000, // 5 minutes
    exportCleanupIntervalMs: 2 * 60 * 1000, // 2 minutes
    disabledTools: [],
    telemetry: "enabled",
    readOnly: false,
    indexCheck: false,
    confirmationRequiredTools: [
        "atlas-create-access-list",
        "atlas-create-db-user",
        "drop-database",
        "drop-collection",
        "delete-many",
        "drop-index",
    ],
    transport: "stdio",
    httpPort: 3000,
    httpHost: "127.0.0.1",
    loggers: ["disk", "mcp"],
    idleTimeoutMs: 10 * 60 * 1000, // 10 minutes
    notificationTimeoutMs: 9 * 60 * 1000, // 9 minutes
    httpHeaders: {},
    maxDocumentsPerQuery: 100,
    maxBytesPerQuery: 16 * 1024 * 1024, // ~16 mb
    atlasTemporaryDatabaseUserLifetimeMs: 4 * 60 * 60 * 1000, // 4 hours
    voyageApiKey: "",
    vectorSearchDimensions: 1024,
    vectorSearchSimilarityFunction: "euclidean",
    embeddingsValidation: true,
    previewFeatures: [],
    dryRun: false,
};

describe("config", () => {
    it("should generate defaults from UserConfigSchema that match expected values", () => {
<<<<<<< HEAD
        // Expected hardcoded values (what we had before)
        const expectedDefaults = {
            apiBaseUrl: "https://cloud.mongodb.com/",
            logPath: getLogPath(),
            exportsPath: getExportsPath(),
            exportTimeoutMs: 5 * 60 * 1000, // 5 minutes
            exportCleanupIntervalMs: 2 * 60 * 1000, // 2 minutes
            disabledTools: [],
            telemetry: "enabled",
            readOnly: false,
            indexCheck: false,
            confirmationRequiredTools: [
                "atlas-create-access-list",
                "atlas-create-db-user",
                "drop-database",
                "drop-collection",
                "delete-many",
                "drop-index",
            ],
            transport: "stdio",
            httpPort: 3000,
            httpHost: "127.0.0.1",
            loggers: ["disk", "mcp"],
            idleTimeoutMs: 10 * 60 * 1000, // 10 minutes
            notificationTimeoutMs: 9 * 60 * 1000, // 9 minutes
            httpHeaders: {},
            maxDocumentsPerQuery: 100,
            maxBytesPerQuery: 16 * 1024 * 1024, // ~16 mb
            atlasTemporaryDatabaseUserLifetimeMs: 4 * 60 * 60 * 1000, // 4 hours
            voyageApiKey: "",
            vectorSearchDimensions: 1024,
            vectorSearchSimilarityFunction: "euclidean",
            embeddingsValidation: true,
            previewFeatures: [],
            allowRequestOverrides: false,
        };
=======
>>>>>>> 6325422c
        expect(UserConfigSchema.parse({})).toStrictEqual(expectedDefaults);
    });

    it("should generate defaults when no config sources are populated", () => {
<<<<<<< HEAD
        const expectedDefaults = {
            apiBaseUrl: "https://cloud.mongodb.com/",
            logPath: getLogPath(),
            exportsPath: getExportsPath(),
            exportTimeoutMs: 5 * 60 * 1000, // 5 minutes
            exportCleanupIntervalMs: 2 * 60 * 1000, // 2 minutes
            disabledTools: [],
            telemetry: "enabled",
            readOnly: false,
            indexCheck: false,
            confirmationRequiredTools: [
                "atlas-create-access-list",
                "atlas-create-db-user",
                "drop-database",
                "drop-collection",
                "delete-many",
                "drop-index",
            ],
            transport: "stdio",
            httpPort: 3000,
            httpHost: "127.0.0.1",
            loggers: ["disk", "mcp"],
            idleTimeoutMs: 10 * 60 * 1000, // 10 minutes
            notificationTimeoutMs: 9 * 60 * 1000, // 9 minutes
            httpHeaders: {},
            maxDocumentsPerQuery: 100,
            maxBytesPerQuery: 16 * 1024 * 1024, // ~16 mb
            atlasTemporaryDatabaseUserLifetimeMs: 4 * 60 * 60 * 1000, // 4 hours
            voyageApiKey: "",
            vectorSearchDimensions: 1024,
            vectorSearchSimilarityFunction: "euclidean",
            embeddingsValidation: true,
            previewFeatures: [],
            allowRequestOverrides: false,
        };
=======
>>>>>>> 6325422c
        expect(createUserConfig()).toStrictEqual(expectedDefaults);
    });

    describe("env var parsing", () => {
        const { setVariable, clearVariables } = createEnvironment();

        afterEach(() => {
            clearVariables();
        });

        describe("mongodb urls", () => {
            it("should not try to parse a multiple-host urls", () => {
                setVariable("MDB_MCP_CONNECTION_STRING", "mongodb://user:password@host1,host2,host3/");
                const actual = createUserConfig();
                expect(actual.connectionString).toEqual("mongodb://user:password@host1,host2,host3/");
            });
        });

        describe("string cases", () => {
            const testCases = [
                { envVar: "MDB_MCP_API_BASE_URL", property: "apiBaseUrl", value: "http://test.com" },
                { envVar: "MDB_MCP_API_CLIENT_ID", property: "apiClientId", value: "ClientIdLol" },
                { envVar: "MDB_MCP_API_CLIENT_SECRET", property: "apiClientSecret", value: "SuperClientSecret" },
                { envVar: "MDB_MCP_TELEMETRY", property: "telemetry", value: "enabled" },
                { envVar: "MDB_MCP_LOG_PATH", property: "logPath", value: "/var/log" },
                { envVar: "MDB_MCP_CONNECTION_STRING", property: "connectionString", value: "mongodb://localhost" },
                { envVar: "MDB_MCP_READ_ONLY", property: "readOnly", value: true },
                { envVar: "MDB_MCP_READ_ONLY", property: "readOnly", value: false },
                { envVar: "MDB_MCP_READ_ONLY", property: "readOnly", value: "", expectedValue: false },
                { envVar: "MDB_MCP_READ_ONLY", property: "readOnly", value: "false", expectedValue: false },
                { envVar: "MDB_MCP_READ_ONLY", property: "readOnly", value: "true", expectedValue: true },
                { envVar: "MDB_MCP_READ_ONLY", property: "readOnly", value: "apple", expectedValue: false },
                { envVar: "MDB_MCP_READ_ONLY", property: "readOnly", value: "FALSE", expectedValue: false },
                { envVar: "MDB_MCP_READ_ONLY", property: "readOnly", value: 0, expectedValue: false },
                { envVar: "MDB_MCP_READ_ONLY", property: "readOnly", value: 1, expectedValue: false },
                { envVar: "MDB_MCP_READ_ONLY", property: "readOnly", value: 100, expectedValue: false },
                { envVar: "MDB_MCP_INDEX_CHECK", property: "indexCheck", value: true },
                { envVar: "MDB_MCP_TRANSPORT", property: "transport", value: "http" },
                { envVar: "MDB_MCP_HTTP_PORT", property: "httpPort", value: 8080 },
                { envVar: "MDB_MCP_HTTP_HOST", property: "httpHost", value: "localhost" },
                { envVar: "MDB_MCP_IDLE_TIMEOUT_MS", property: "idleTimeoutMs", value: 5000 },
                { envVar: "MDB_MCP_NOTIFICATION_TIMEOUT_MS", property: "notificationTimeoutMs", value: 5000 },
                {
                    envVar: "MDB_MCP_ATLAS_TEMPORARY_DATABASE_USER_LIFETIME_MS",
                    property: "atlasTemporaryDatabaseUserLifetimeMs",
                    value: 12345,
                },
            ] as {
                envVar: string;
                property: keyof UserConfig;
                value: unknown;
                expectedValue?: unknown;
            }[];

            for (const { envVar, property, value, expectedValue } of testCases) {
                it(`should map ${envVar} to ${property} with value "${String(value)}" to "${String(expectedValue ?? value)}"`, () => {
                    setVariable(envVar, value);
                    const actual = createUserConfig();
                    expect(actual[property]).toBe(expectedValue ?? value);
                });
            }
        });

        describe("array cases", () => {
            const testCases = [
                { envVar: "MDB_MCP_DISABLED_TOOLS", property: "disabledTools", value: "find,export" },
                { envVar: "MDB_MCP_LOGGERS", property: "loggers", value: "disk,mcp" },
            ] as const;

            for (const { envVar, property, value } of testCases) {
                it(`should map ${envVar} to ${property}`, () => {
                    setVariable(envVar, value);
                    const actual = createUserConfig();
                    expect(actual[property]).toEqual(value.split(","));
                });
            }
        });
    });

    describe("cli parsing", () => {
        it("should not try to parse a multiple-host urls", () => {
            const actual = createUserConfig({
                cliArguments: ["--connectionString", "mongodb://user:password@host1,host2,host3/"],
            });

            expect(actual.connectionString).toEqual("mongodb://user:password@host1,host2,host3/");
        });

        it("positional connection specifier gets accounted for even without other connection sources", () => {
            // Note that neither connectionString argument nor env variable is
            // provided.
            const actual = createUserConfig({
                cliArguments: ["mongodb://host1:27017"],
            });
            expect(actual.connectionString).toEqual("mongodb://host1:27017/?directConnection=true");
        });

        describe("string use cases", () => {
            const testCases = [
                {
                    cli: ["--apiBaseUrl", "http://some-url.com"],
                    expected: { apiBaseUrl: "http://some-url.com" },
                },
                {
                    cli: ["--apiClientId", "OmgSoIdYeah"],
                    expected: { apiClientId: "OmgSoIdYeah" },
                },
                {
                    cli: ["--apiClientSecret", "OmgSoSecretYeah"],
                    expected: { apiClientSecret: "OmgSoSecretYeah" },
                },
                {
                    cli: ["--connectionString", "mongodb://localhost"],
                    expected: { connectionString: "mongodb://localhost" },
                },
                {
                    cli: ["--httpHost", "mongodb://localhost"],
                    expected: { httpHost: "mongodb://localhost" },
                },
                {
                    cli: ["--httpPort", "8080"],
                    expected: { httpPort: 8080 },
                },
                {
                    cli: ["--idleTimeoutMs", "42"],
                    expected: { idleTimeoutMs: 42 },
                },
                {
                    cli: ["--logPath", "/var/"],
                    expected: { logPath: "/var/" },
                },
                {
                    cli: ["--notificationTimeoutMs", "42"],
                    expected: { notificationTimeoutMs: 42 },
                },
                {
                    cli: ["--atlasTemporaryDatabaseUserLifetimeMs", "12345"],
                    expected: { atlasTemporaryDatabaseUserLifetimeMs: 12345 },
                },
                {
                    cli: ["--telemetry", "enabled"],
                    expected: { telemetry: "enabled" },
                },
                {
                    cli: ["--transport", "stdio"],
                    expected: { transport: "stdio" },
                },
                {
                    cli: ["--apiVersion", "1"],
                    expected: { apiVersion: "1" },
                },
                {
                    cli: ["--authenticationDatabase", "admin"],
                    expected: { authenticationDatabase: "admin" },
                },
                {
                    cli: ["--authenticationMechanism", "PLAIN"],
                    expected: { authenticationMechanism: "PLAIN" },
                },
                {
                    cli: ["--browser", "firefox"],
                    expected: { browser: "firefox" },
                },
                {
                    cli: ["--db", "test"],
                    expected: { db: "test" },
                },
                {
                    cli: ["--gssapiHostName", "localhost"],
                    expected: { gssapiHostName: "localhost" },
                },
                {
                    cli: ["--gssapiServiceName", "SERVICE"],
                    expected: { gssapiServiceName: "SERVICE" },
                },
                {
                    cli: ["--host", "localhost"],
                    expected: { host: "localhost" },
                },
                {
                    cli: ["--oidcFlows", "device"],
                    expected: { oidcFlows: "device" },
                },
                {
                    cli: ["--oidcRedirectUri", "https://oidc"],
                    expected: { oidcRedirectUri: "https://oidc", oidcRedirectUrl: "https://oidc" },
                },
                {
                    cli: ["--oidcRedirectUrl", "https://oidc"],
                    expected: { oidcRedirectUrl: "https://oidc", oidcRedirectUri: "https://oidc" },
                },
                {
                    cli: ["--password", "123456"],
                    expected: { password: "123456", p: "123456" },
                },
                {
                    cli: ["-p", "123456"],
                    expected: { password: "123456", p: "123456" },
                },
                {
                    cli: ["--port", "27017"],
                    expected: { port: "27017" },
                },
                {
                    cli: ["--sslCAFile", "/var/file"],
                    expected: { sslCAFile: "/var/file" },
                },
                {
                    cli: ["--sslCRLFile", "/var/file"],
                    expected: { sslCRLFile: "/var/file" },
                },
                {
                    cli: ["--sslCertificateSelector", "pem=pom"],
                    expected: { sslCertificateSelector: "pem=pom" },
                },
                {
                    cli: ["--sslDisabledProtocols", "tls1"],
                    expected: { sslDisabledProtocols: "tls1" },
                },
                {
                    cli: ["--sslPEMKeyFile", "/var/pem"],
                    expected: { sslPEMKeyFile: "/var/pem" },
                },
                {
                    cli: ["--sslPEMKeyPassword", "654321"],
                    expected: { sslPEMKeyPassword: "654321" },
                },
                {
                    cli: ["--sspiHostnameCanonicalization", "true"],
                    expected: { sspiHostnameCanonicalization: "true" },
                },
                {
                    cli: ["--sspiRealmOverride", "OVER9000!"],
                    expected: { sspiRealmOverride: "OVER9000!" },
                },
                {
                    cli: ["--tlsCAFile", "/var/file"],
                    expected: { tlsCAFile: "/var/file" },
                },
                {
                    cli: ["--tlsCRLFile", "/var/file"],
                    expected: { tlsCRLFile: "/var/file" },
                },
                {
                    cli: ["--tlsCertificateKeyFile", "/var/file"],
                    expected: { tlsCertificateKeyFile: "/var/file" },
                },
                {
                    cli: ["--tlsCertificateKeyFilePassword", "4242"],
                    expected: { tlsCertificateKeyFilePassword: "4242" },
                },
                {
                    cli: ["--tlsCertificateSelector", "pom=pum"],
                    expected: { tlsCertificateSelector: "pom=pum" },
                },
                {
                    cli: ["--tlsDisabledProtocols", "tls1"],
                    expected: { tlsDisabledProtocols: "tls1" },
                },
                {
                    cli: ["--username", "admin"],
                    expected: { username: "admin", u: "admin" },
                },
                {
                    cli: ["-u", "admin"],
                    expected: { username: "admin", u: "admin" },
                },
            ] as { cli: string[]; expected: Partial<UserConfig> }[];

            for (const { cli, expected } of testCases) {
                it(`should parse '${cli.join(" ")}' to ${JSON.stringify(expected)}`, () => {
                    const actual = createUserConfig({
                        cliArguments: cli,
                    });
                    expect(actual).toStrictEqual({
                        ...UserConfigSchema.parse({}),
                        ...expected,
                    });
                });
            }
        });

        describe("boolean use cases", () => {
            const testCases = [
                {
                    cli: ["--apiDeprecationErrors"],
                    expected: { apiDeprecationErrors: true },
                },
                {
                    cli: ["--apiStrict"],
                    expected: { apiStrict: true },
                },
                {
                    cli: ["--help"],
                    expected: { help: true },
                },
                {
                    cli: ["--indexCheck"],
                    expected: { indexCheck: true },
                },
                {
                    cli: ["--ipv6"],
                    expected: { ipv6: true },
                },
                {
                    cli: ["--nodb"],
                    expected: { nodb: true },
                },
                {
                    cli: ["--oidcIdTokenAsAccessToken"],
                    expected: { oidcIdTokenAsAccessToken: true },
                },
                {
                    cli: ["--oidcNoNonce"],
                    expected: { oidcNoNonce: true },
                },
                {
                    cli: ["--oidcTrustedEndpoint"],
                    expected: { oidcTrustedEndpoint: true },
                },
                {
                    cli: ["--readOnly"],
                    expected: { readOnly: true },
                },
                {
                    cli: ["--retryWrites"],
                    expected: { retryWrites: true },
                },
                {
                    cli: ["--ssl"],
                    expected: { ssl: true },
                },
                {
                    cli: ["--sslAllowInvalidCertificates"],
                    expected: { sslAllowInvalidCertificates: true },
                },
                {
                    cli: ["--sslAllowInvalidHostnames"],
                    expected: { sslAllowInvalidHostnames: true },
                },
                {
                    cli: ["--sslFIPSMode"],
                    expected: { sslFIPSMode: true },
                },
                {
                    cli: ["--tls"],
                    expected: { tls: true },
                },
                {
                    cli: ["--tlsAllowInvalidCertificates"],
                    expected: { tlsAllowInvalidCertificates: true },
                },
                {
                    cli: ["--tlsAllowInvalidHostnames"],
                    expected: { tlsAllowInvalidHostnames: true },
                },
                {
                    cli: ["--tlsFIPSMode"],
                    expected: { tlsFIPSMode: true },
                },
                {
                    cli: ["--version"],
                    expected: { version: true },
                },
                {
                    cli: ["--readOnly"],
                    expected: { readOnly: true },
                },
                {
                    cli: ["--readOnly", "false"],
                    expected: { readOnly: false },
                },
                {
                    cli: ["--readOnly", "FALSE"],
                    // This is yargs-parser default
                    expected: { readOnly: true },
                },
                {
                    cli: ["--readOnly", "0"],
                    // This is yargs-parser default
                    expected: { readOnly: true },
                },
                {
                    cli: ["--readOnly", "1"],
                    expected: { readOnly: true },
                },
                {
                    cli: ["--readOnly", "true"],
                    expected: { readOnly: true },
                },
                {
                    cli: ["--readOnly", "yes"],
                    expected: { readOnly: true },
                },
                {
                    cli: ["--readOnly", "no"],
                    expected: { readOnly: true },
                },
                {
                    cli: ["--readOnly", ""],
                    expected: { readOnly: true },
                },
            ] as { cli: string[]; expected: Partial<UserConfig> }[];

            for (const { cli, expected } of testCases) {
                it(`should parse '${cli.join(" ")}' to ${JSON.stringify(expected)}`, () => {
                    const actual = createUserConfig({
                        cliArguments: cli,
                    });
                    for (const [key, value] of Object.entries(expected)) {
                        expect(actual[key as keyof UserConfig]).toBe(value);
                    }
                });
            }
        });

        describe("array use cases", () => {
            const testCases = [
                {
                    cli: ["--disabledTools", "some,tool"],
                    expected: { disabledTools: ["some", "tool"] },
                },
                {
                    cli: ["--loggers", "disk,mcp"],
                    expected: { loggers: ["disk", "mcp"] },
                },
            ] as { cli: string[]; expected: Partial<UserConfig> }[];

            for (const { cli, expected } of testCases) {
                it(`should parse '${cli.join(" ")}' to ${JSON.stringify(expected)}`, () => {
                    const actual = createUserConfig({
                        cliArguments: cli,
                    });
                    for (const [key, value] of Object.entries(expected)) {
                        expect(actual[key as keyof UserConfig]).toEqual(value);
                    }
                });
            }
        });
    });

    describe("precedence rules", () => {
        const { setVariable, clearVariables } = createEnvironment();

        afterEach(() => {
            clearVariables();
        });

        it("positional argument takes precedence over all", () => {
            setVariable("MDB_MCP_CONNECTION_STRING", "mongodb://crazyhost1");
            const actual = createUserConfig({
                cliArguments: ["mongodb://crazyhost2", "--connectionString", "mongodb://localhost"],
            });
            expect(actual.connectionString).toBe("mongodb://crazyhost2/?directConnection=true");
        });

        it("cli arguments take precedence over env vars", () => {
            setVariable("MDB_MCP_CONNECTION_STRING", "mongodb://crazyhost");
            const actual = createUserConfig({
                cliArguments: ["--connectionString", "mongodb://localhost"],
            });
            expect(actual.connectionString).toBe("mongodb://localhost");
        });

        it("any cli argument takes precedence over defaults", () => {
            const actual = createUserConfig({
                cliArguments: ["--connectionString", "mongodb://localhost"],
            });
            expect(actual.connectionString).toBe("mongodb://localhost");
        });

        it("any env var takes precedence over defaults", () => {
            setVariable("MDB_MCP_CONNECTION_STRING", "mongodb://localhost");
            const actual = createUserConfig();
            expect(actual.connectionString).toBe("mongodb://localhost");
        });
    });

    describe("consolidation", () => {
        it("positional argument for url has precedence over --connectionString", () => {
            const actual = createUserConfig({
                cliArguments: ["mongodb://localhost", "--connectionString", "mongodb://toRemoveHost"],
            });
            // the shell specifies directConnection=true and serverSelectionTimeoutMS=2000 by default
            expect(actual.connectionString).toBe(
                "mongodb://localhost/?directConnection=true&serverSelectionTimeoutMS=2000"
            );
        });

        it("positional argument is always considered", () => {
            const actual = createUserConfig({
                cliArguments: ["mongodb://localhost"],
            });
            // the shell specifies directConnection=true and serverSelectionTimeoutMS=2000 by default
            expect(actual.connectionString).toBe(
                "mongodb://localhost/?directConnection=true&serverSelectionTimeoutMS=2000"
            );
        });
    });

    describe("validation", () => {
        describe("transport", () => {
            it("should support http", () => {
                const actual = createUserConfig({
                    cliArguments: ["--transport", "http"],
                });
                expect(actual.transport).toEqual("http");
            });

            it("should support stdio", () => {
                const actual = createUserConfig({
                    cliArguments: ["--transport", "stdio"],
                });
                expect(actual.transport).toEqual("stdio");
            });

            it("should not support sse", () => {
                const onErrorFn = vi.fn();
                const onExitFn = vi.fn<CreateUserConfigHelpers["closeProcess"]>();
                createUserConfig({
                    onError: onErrorFn,
                    closeProcess: onExitFn,
                    cliArguments: ["--transport", "sse"],
                });
                expect(onErrorFn).toBeCalledWith(
                    expect.stringContaining(
                        'Invalid configuration for the following fields:\ntransport - Invalid option: expected one of "stdio"|"http"'
                    )
                );
                expect(onExitFn).toBeCalledWith(1);
            });

            it("should not support arbitrary values", () => {
                const value = Math.random() + "transport";
                const onErrorFn = vi.fn();
                const onExitFn = vi.fn<CreateUserConfigHelpers["closeProcess"]>();
                createUserConfig({
                    onError: onErrorFn,
                    closeProcess: onExitFn,
                    cliArguments: ["--transport", value],
                });
                expect(onErrorFn).toBeCalledWith(
                    expect.stringContaining(
                        'Invalid configuration for the following fields:\ntransport - Invalid option: expected one of "stdio"|"http"'
                    )
                );
                expect(onExitFn).toBeCalledWith(1);
            });
        });

        describe("telemetry", () => {
            it("can be enabled", () => {
                const actual = createUserConfig({
                    cliArguments: ["--telemetry", "enabled"],
                });
                expect(actual.telemetry).toEqual("enabled");
            });

            it("can be disabled", () => {
                const actual = createUserConfig({
                    cliArguments: ["--telemetry", "disabled"],
                });
                expect(actual.telemetry).toEqual("disabled");
            });

            it("should not support the boolean true value", () => {
                const onErrorFn = vi.fn();
                const onExitFn = vi.fn<CreateUserConfigHelpers["closeProcess"]>();
                createUserConfig({
                    onError: onErrorFn,
                    closeProcess: onExitFn,
                    cliArguments: ["--telemetry", "true"],
                });
                expect(onErrorFn).toBeCalledWith(
                    expect.stringContaining(
                        'Invalid configuration for the following fields:\ntelemetry - Invalid option: expected one of "enabled"|"disabled"'
                    )
                );
                expect(onExitFn).toBeCalledWith(1);
            });

            it("should not support the boolean false value", () => {
                const onErrorFn = vi.fn();
                const onExitFn = vi.fn<CreateUserConfigHelpers["closeProcess"]>();
                createUserConfig({
                    onError: onErrorFn,
                    closeProcess: onExitFn,
                    cliArguments: ["--telemetry", "false"],
                });
                expect(onErrorFn).toBeCalledWith(
                    expect.stringContaining(
                        'Invalid configuration for the following fields:\ntelemetry - Invalid option: expected one of "enabled"|"disabled"'
                    )
                );
                expect(onExitFn).toBeCalledWith(1);
            });

            it("should not support arbitrary values", () => {
                const value = Math.random() + "telemetry";
                const onErrorFn = vi.fn();
                const onExitFn = vi.fn<CreateUserConfigHelpers["closeProcess"]>();
                createUserConfig({
                    onError: onErrorFn,
                    closeProcess: onExitFn,
                    cliArguments: ["--telemetry", value],
                });
                expect(onErrorFn).toBeCalledWith(
                    expect.stringContaining(
                        'Invalid configuration for the following fields:\ntelemetry - Invalid option: expected one of "enabled"|"disabled"'
                    )
                );
                expect(onExitFn).toBeCalledWith(1);
            });
        });

        describe("httpPort", () => {
            it("must be above 1", () => {
                const onErrorFn = vi.fn();
                const onExitFn = vi.fn<CreateUserConfigHelpers["closeProcess"]>();
                createUserConfig({
                    onError: onErrorFn,
                    closeProcess: onExitFn,
                    cliArguments: ["--httpPort", "0"],
                });
                expect(onErrorFn).toBeCalledWith(
                    expect.stringContaining(
                        "Invalid configuration for the following fields:\nhttpPort - Invalid httpPort: must be at least 1"
                    )
                );
                expect(onExitFn).toBeCalledWith(1);
            });

            it("must be below 65535 (OS limit)", () => {
                const onErrorFn = vi.fn();
                const onExitFn = vi.fn<CreateUserConfigHelpers["closeProcess"]>();
                createUserConfig({
                    onError: onErrorFn,
                    closeProcess: onExitFn,
                    cliArguments: ["--httpPort", "89527345"],
                });
                expect(onErrorFn).toBeCalledWith(
                    expect.stringContaining(
                        "Invalid configuration for the following fields:\nhttpPort - Invalid httpPort: must be at most 65535"
                    )
                );
                expect(onExitFn).toBeCalledWith(1);
            });

            it("should not support non numeric values", () => {
                const onErrorFn = vi.fn();
                const onExitFn = vi.fn<CreateUserConfigHelpers["closeProcess"]>();
                createUserConfig({
                    onError: onErrorFn,
                    closeProcess: onExitFn,
                    cliArguments: ["--httpPort", "portAventura"],
                });
                expect(onErrorFn).toBeCalledWith(
                    expect.stringContaining(
                        "Invalid configuration for the following fields:\nhttpPort - Invalid input: expected number, received NaN"
                    )
                );
                expect(onExitFn).toBeCalledWith(1);
            });

            it("should support numeric values", () => {
                const actual = createUserConfig({ cliArguments: ["--httpPort", "8888"] });
                expect(actual.httpPort).toEqual(8888);
            });
        });

        describe("loggers", () => {
            it("must not be empty", () => {
                const onErrorFn = vi.fn();
                const onExitFn = vi.fn<CreateUserConfigHelpers["closeProcess"]>();
                createUserConfig({
                    onError: onErrorFn,
                    closeProcess: onExitFn,
                    cliArguments: ["--loggers", ""],
                });
                expect(onErrorFn).toBeCalledWith(
                    expect.stringContaining(
                        "Invalid configuration for the following fields:\nloggers - Cannot be an empty array"
                    )
                );
                expect(onExitFn).toBeCalledWith(1);
            });

            it("must not allow duplicates", () => {
                const onErrorFn = vi.fn();
                const onExitFn = vi.fn<CreateUserConfigHelpers["closeProcess"]>();
                createUserConfig({
                    onError: onErrorFn,
                    closeProcess: onExitFn,
                    cliArguments: ["--loggers", "disk,disk,disk"],
                });
                expect(onErrorFn).toBeCalledWith(
                    expect.stringContaining(
                        "Invalid configuration for the following fields:\nloggers - Duplicate loggers found in config"
                    )
                );
                expect(onExitFn).toBeCalledWith(1);
            });

            it("allows mcp logger", () => {
                const actual = createUserConfig({ cliArguments: ["--loggers", "mcp"] });
                expect(actual.loggers).toEqual(["mcp"]);
            });

            it("allows disk logger", () => {
                const actual = createUserConfig({ cliArguments: ["--loggers", "disk"] });
                expect(actual.loggers).toEqual(["disk"]);
            });

            it("allows stderr logger", () => {
                const actual = createUserConfig({ cliArguments: ["--loggers", "stderr"] });
                expect(actual.loggers).toEqual(["stderr"]);
            });
        });
    });
});

describe("Warning and Error messages", () => {
    let warn: MockedFunction<CreateUserConfigHelpers["onWarning"]>;
    let error: MockedFunction<CreateUserConfigHelpers["onError"]>;
    let exit: MockedFunction<CreateUserConfigHelpers["closeProcess"]>;
    const referDocMessage =
        "- Refer to https://www.mongodb.com/docs/mcp-server/get-started/ for setting up the MCP Server.";

    beforeEach(() => {
        warn = vi.fn();
        error = vi.fn();
        exit = vi.fn();
    });

    describe("Deprecated CLI arguments", () => {
        const testCases = [
            {
                cliArg: "--connectionString",
                value: "mongodb://localhost:27017",
                warning:
                    "Warning: The --connectionString argument is deprecated. Prefer using the MDB_MCP_CONNECTION_STRING environment variable or the first positional argument for the connection string.",
            },
        ] as const;

        for (const { cliArg, value, warning } of testCases) {
            describe(`deprecation behaviour of ${cliArg}`, () => {
                beforeEach(() => {
                    createUserConfig({ onWarning: warn, closeProcess: exit, cliArguments: [cliArg, value] });
                });

                it(`warns the usage of ${cliArg} as it is deprecated`, () => {
                    expect(warn).toHaveBeenCalledWith(expect.stringContaining(warning));
                });

                it(`shows the reference message when ${cliArg} was passed`, () => {
                    expect(warn).toHaveBeenCalledWith(expect.stringContaining(referDocMessage));
                });

                it(`should not exit the process`, () => {
                    expect(exit).not.toHaveBeenCalled();
                });
            });
        }
    });

    describe("invalid arguments", () => {
        it("should show an error when an argument is not known and exit the process", () => {
            createUserConfig({
                cliArguments: ["--wakanda", "forever"],
                onWarning: warn,
                onError: error,
                closeProcess: exit,
            });

            expect(error).toHaveBeenCalledWith(
                expect.stringContaining("Error: Invalid command line argument '--wakanda'.")
            );
            expect(error).toHaveBeenCalledWith(
                expect.stringContaining(
                    "- Refer to https://www.mongodb.com/docs/mcp-server/get-started/ for setting up the MCP Server."
                )
            );
            expect(exit).toHaveBeenCalledWith(1);
        });

        it("should show a suggestion when is a simple typo", () => {
            createUserConfig({
                cliArguments: ["--readonli", ""],
                onWarning: warn,
                onError: error,
                closeProcess: exit,
            });
            expect(error).toHaveBeenCalledWith(
                expect.stringContaining("Error: Invalid command line argument '--readonli'. Did you mean '--readOnly'?")
            );
            expect(error).toHaveBeenCalledWith(
                expect.stringContaining(
                    "- Refer to https://www.mongodb.com/docs/mcp-server/get-started/ for setting up the MCP Server."
                )
            );
            expect(exit).toHaveBeenCalledWith(1);
        });

        it("should show a suggestion when the only change is on the case", () => {
            createUserConfig({
                cliArguments: ["--readonly", ""],
                onWarning: warn,
                onError: error,
                closeProcess: exit,
            });

            expect(error).toHaveBeenCalledWith(
                expect.stringContaining("Error: Invalid command line argument '--readonly'. Did you mean '--readOnly'?")
            );
            expect(error).toHaveBeenCalledWith(
                expect.stringContaining(
                    "- Refer to https://www.mongodb.com/docs/mcp-server/get-started/ for setting up the MCP Server."
                )
            );
            expect(exit).toHaveBeenCalledWith(1);
        });
    });

    describe("vector search misconfiguration", () => {
        it("should warn if vectorSearch is enabled but embeddings provider is not configured", () => {
            createUserConfig({
                cliArguments: ["--previewFeatures", "search"],
                onWarning: warn,
                onError: error,
                closeProcess: exit,
            });
            expect(warn).toBeCalledWith(`\
Warning: Vector search is enabled but no embeddings provider is configured.
- Set an embeddings provider configuration option to enable auto-embeddings during document insertion and text-based queries with $vectorSearch.\
`);
        });

        it("should warn if vectorSearch is not enabled but embeddings provider is configured", () => {
            createUserConfig({
                cliArguments: ["--voyageApiKey", "1FOO"],
                onWarning: warn,
                onError: error,
                closeProcess: exit,
            });

            expect(warn).toBeCalledWith(`\
Warning: An embeddings provider is configured but the 'search' preview feature is not enabled.
- Enable vector search by adding 'search' to the 'previewFeatures' configuration option, or remove the embeddings provider configuration if not needed.\
`);
        });

        it("should not warn if vectorSearch is enabled correctly", () => {
            createUserConfig({
                cliArguments: ["--voyageApiKey", "1FOO", "--previewFeatures", "search"],
                onWarning: warn,
                onError: error,
                closeProcess: exit,
            });
            expect(warn).not.toBeCalled();
        });
    });
});

describe("keychain management", () => {
    type TestCase = { readonly cliArg: keyof UserConfig; secretKind: Secret["kind"] };
    const testCases = [
        { cliArg: "apiClientId", secretKind: "user" },
        { cliArg: "apiClientSecret", secretKind: "password" },
        /*
         * Note: These arguments were part of original test cases before
         * refactor of Config but because now we use yargs-parser to strictly
         * parse the config and do not allow unknown arguments to creep into the
         * final results, these arguments never end up in the config. It is
         * because we have the mongosh OPTIONS copied over from the repo and the
         * copied object does not contain these as parse targets.
         *
         * TODO: Whenever we finish importing OPTIONS from mongosh these test
         * cases should be good to be enabled again.
         */
        // { cliArg: "awsAccessKeyId", secretKind: "password" },
        // { cliArg: "awsIamSessionToken", secretKind: "password" },
        // { cliArg: "awsSecretAccessKey", secretKind: "password" },
        // { cliArg: "awsSessionToken", secretKind: "password" },
        { cliArg: "password", secretKind: "password" },
        { cliArg: "tlsCAFile", secretKind: "url" },
        { cliArg: "tlsCRLFile", secretKind: "url" },
        { cliArg: "tlsCertificateKeyFile", secretKind: "url" },
        { cliArg: "tlsCertificateKeyFilePassword", secretKind: "password" },
        { cliArg: "username", secretKind: "user" },
    ] as TestCase[];
    let keychain: Keychain;

    beforeEach(() => {
        keychain = Keychain.root;
        keychain.clearAllSecrets();
    });

    afterEach(() => {
        keychain.clearAllSecrets();
    });

    for (const { cliArg, secretKind } of testCases) {
        it(`should register ${cliArg} as a secret of kind ${secretKind} in the root keychain`, () => {
            createUserConfig({ cliArguments: [`--${cliArg}`, cliArg], onError: console.error });
            expect(keychain.allSecrets).toEqual([{ value: cliArg, kind: secretKind }]);
        });
    }
});

describe("custom override logic functions", () => {
    describe("onlyLowerThanBaseValueOverride", () => {
        it("should allow override to a lower value", () => {
            const customLogic = onlyLowerThanBaseValueOverride();
            const result = customLogic(100, 50);
            expect(result).toBe(50);
        });

        it("should reject override to a higher value", () => {
            const customLogic = onlyLowerThanBaseValueOverride();
            expect(() => customLogic(100, 150)).toThrow("Can only set to a value lower than the base value");
        });

        it("should reject override to equal value", () => {
            const customLogic = onlyLowerThanBaseValueOverride();
            expect(() => customLogic(100, 100)).toThrow("Can only set to a value lower than the base value");
        });

        it("should throw error if base value is not a number", () => {
            const customLogic = onlyLowerThanBaseValueOverride();
            expect(() => customLogic("not a number", 50)).toThrow("Unsupported type for base value for override");
        });

        it("should throw error if new value is not a number", () => {
            const customLogic = onlyLowerThanBaseValueOverride();
            expect(() => customLogic(100, "not a number")).toThrow("Unsupported type for new value for override");
        });
    });

    describe("onlySubsetOfBaseValueOverride", () => {
        it("should allow override to a subset", () => {
            const customLogic = onlySubsetOfBaseValueOverride();
            const result = customLogic(["a", "b", "c"], ["a", "b"]);
            expect(result).toEqual(["a", "b"]);
        });

        it("should allow override to an empty array", () => {
            const customLogic = onlySubsetOfBaseValueOverride();
            const result = customLogic(["a", "b", "c"], []);
            expect(result).toEqual([]);
        });

        it("should allow override with same array", () => {
            const customLogic = onlySubsetOfBaseValueOverride();
            const result = customLogic(["a", "b"], ["a", "b"]);
            expect(result).toEqual(["a", "b"]);
        });

        it("should reject override to a superset", () => {
            const customLogic = onlySubsetOfBaseValueOverride();
            expect(() => customLogic(["a", "b"], ["a", "b", "c"])).toThrow(
                "Can only override to a subset of the base value"
            );
        });

        it("should reject override with items not in base value", () => {
            const customLogic = onlySubsetOfBaseValueOverride();
            expect(() => customLogic(["a", "b"], ["c"])).toThrow("Can only override to a subset of the base value");
        });

        it("should reject override when base is empty and new is not", () => {
            const customLogic = onlySubsetOfBaseValueOverride();
            expect(() => customLogic([], ["a"])).toThrow("Can only override to a subset of the base value");
        });

        it("should allow override when both arrays are empty", () => {
            const customLogic = onlySubsetOfBaseValueOverride();
            const result = customLogic([], []);
            expect(result).toEqual([]);
        });

        it("should throw error if base value is not an array", () => {
            const customLogic = onlySubsetOfBaseValueOverride();
            expect(() => customLogic("not an array", ["a"])).toThrow("Unsupported type for base value for override");
        });

        it("should throw error if new value is not an array", () => {
            const customLogic = onlySubsetOfBaseValueOverride();
            expect(() => customLogic(["a", "b"], "not an array")).toThrow(
                "Unsupported type for new value for override"
            );
        });
    });
});<|MERGE_RESOLUTION|>--- conflicted
+++ resolved
@@ -69,87 +69,10 @@
 
 describe("config", () => {
     it("should generate defaults from UserConfigSchema that match expected values", () => {
-<<<<<<< HEAD
-        // Expected hardcoded values (what we had before)
-        const expectedDefaults = {
-            apiBaseUrl: "https://cloud.mongodb.com/",
-            logPath: getLogPath(),
-            exportsPath: getExportsPath(),
-            exportTimeoutMs: 5 * 60 * 1000, // 5 minutes
-            exportCleanupIntervalMs: 2 * 60 * 1000, // 2 minutes
-            disabledTools: [],
-            telemetry: "enabled",
-            readOnly: false,
-            indexCheck: false,
-            confirmationRequiredTools: [
-                "atlas-create-access-list",
-                "atlas-create-db-user",
-                "drop-database",
-                "drop-collection",
-                "delete-many",
-                "drop-index",
-            ],
-            transport: "stdio",
-            httpPort: 3000,
-            httpHost: "127.0.0.1",
-            loggers: ["disk", "mcp"],
-            idleTimeoutMs: 10 * 60 * 1000, // 10 minutes
-            notificationTimeoutMs: 9 * 60 * 1000, // 9 minutes
-            httpHeaders: {},
-            maxDocumentsPerQuery: 100,
-            maxBytesPerQuery: 16 * 1024 * 1024, // ~16 mb
-            atlasTemporaryDatabaseUserLifetimeMs: 4 * 60 * 60 * 1000, // 4 hours
-            voyageApiKey: "",
-            vectorSearchDimensions: 1024,
-            vectorSearchSimilarityFunction: "euclidean",
-            embeddingsValidation: true,
-            previewFeatures: [],
-            allowRequestOverrides: false,
-        };
-=======
->>>>>>> 6325422c
         expect(UserConfigSchema.parse({})).toStrictEqual(expectedDefaults);
     });
 
     it("should generate defaults when no config sources are populated", () => {
-<<<<<<< HEAD
-        const expectedDefaults = {
-            apiBaseUrl: "https://cloud.mongodb.com/",
-            logPath: getLogPath(),
-            exportsPath: getExportsPath(),
-            exportTimeoutMs: 5 * 60 * 1000, // 5 minutes
-            exportCleanupIntervalMs: 2 * 60 * 1000, // 2 minutes
-            disabledTools: [],
-            telemetry: "enabled",
-            readOnly: false,
-            indexCheck: false,
-            confirmationRequiredTools: [
-                "atlas-create-access-list",
-                "atlas-create-db-user",
-                "drop-database",
-                "drop-collection",
-                "delete-many",
-                "drop-index",
-            ],
-            transport: "stdio",
-            httpPort: 3000,
-            httpHost: "127.0.0.1",
-            loggers: ["disk", "mcp"],
-            idleTimeoutMs: 10 * 60 * 1000, // 10 minutes
-            notificationTimeoutMs: 9 * 60 * 1000, // 9 minutes
-            httpHeaders: {},
-            maxDocumentsPerQuery: 100,
-            maxBytesPerQuery: 16 * 1024 * 1024, // ~16 mb
-            atlasTemporaryDatabaseUserLifetimeMs: 4 * 60 * 60 * 1000, // 4 hours
-            voyageApiKey: "",
-            vectorSearchDimensions: 1024,
-            vectorSearchSimilarityFunction: "euclidean",
-            embeddingsValidation: true,
-            previewFeatures: [],
-            allowRequestOverrides: false,
-        };
-=======
->>>>>>> 6325422c
         expect(createUserConfig()).toStrictEqual(expectedDefaults);
     });
 
