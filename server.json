--- conflicted
+++ resolved
@@ -315,12 +315,8 @@
           "type": "named",
           "name": "--httpPort",
           "description": "Port number for the HTTP server (only used when transport is 'http'). Use 0 for a random port.",
-<<<<<<< HEAD
-          "isRequired": false,
-          "format": "number"
-=======
-          "isRequired": false
->>>>>>> b218e57a
+          "isRequired": false,
+          "format": "number"
         },
         {
           "type": "named",
@@ -721,12 +717,8 @@
           "type": "named",
           "name": "--httpPort",
           "description": "Port number for the HTTP server (only used when transport is 'http'). Use 0 for a random port.",
-<<<<<<< HEAD
-          "isRequired": false,
-          "format": "number"
-=======
-          "isRequired": false
->>>>>>> b218e57a
+          "isRequired": false,
+          "format": "number"
         },
         {
           "type": "named",
