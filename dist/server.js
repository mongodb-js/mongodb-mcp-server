--- conflicted
+++ resolved
@@ -3,6 +3,7 @@
 import { saveState, loadState } from "./state.js";
 import { registerAtlasTools } from "./tools/atlas/index.js";
 import { registerMongoDBTools } from "./tools/mongodb/index.js";
+import { config } from "./config.js";
 export class Server {
     constructor() {
         this.state = undefined;
@@ -26,214 +27,15 @@
                 saveState(this.state);
             },
         });
-<<<<<<< HEAD
         this.initialized = true;
-=======
-        this.initiated = true;
-    }
-    async ensureAuthenticated() {
-        switch (this.state.auth.status) {
-            case "not_auth":
-                return false;
-            case "requested":
-                try {
-                    if (!this.state.auth.code) {
-                        return false;
-                    }
-                    await this.apiClient.retrieveToken(this.state.auth.code.device_code);
-                    return !!this.state.auth.token;
-                }
-                catch {
-                    return false;
-                }
-            case "issued":
-                if (!this.state.auth.token) {
-                    return false;
-                }
-                return await this.apiClient.validateToken();
-            default:
-                throw new Error("Unknown authentication status");
-        }
-    }
-    async authTool() {
-        const auth = await this.ensureAuthenticated();
-        if (auth) {
-            log("INFO", "Already authenticated!");
-            return {
-                content: [{ type: "text", text: "You are already authenticated!" }],
-            };
-        }
-        try {
-            const code = await this.apiClient.authenticate();
-            this.state.auth.status = "requested";
-            this.state.auth.code = code;
-            this.state.auth.token = undefined;
-            await saveState(this.state);
-            return {
-                content: [
-                    {
-                        type: "text",
-                        text: `Please authenticate by visiting ${code.verification_uri} and entering the code ${code.user_code}`,
-                    },
-                ],
-            };
-        }
-        catch (error) {
-            if (error instanceof Error) {
-                log("error", `Authentication error: ${error}`);
-                return {
-                    content: [{ type: "text", text: `Authentication failed: ${error.message}` }],
-                };
-            }
-            else {
-                log("error", `Unknown authentication error: ${error}`);
-                return {
-                    content: [{ type: "text", text: "Authentication failed due to an unknown error." }],
-                };
-            }
-        }
-    }
-    async listClustersTool(projectId) {
-        try {
-            // Ensure user is authenticated or throw an error
-            const auth = await this.ensureAuthenticated();
-            if (!auth) {
-                return {
-                    content: [{ type: "text", text: "You need to be authenticated first" }],
-                };
-            }
-            let clusters = undefined;
-            let introText = "Here are your MongoDB Atlas clusters:";
-            const selectedProjectId = projectId || config.projectID;
-            if (!selectedProjectId) {
-                return {
-                    content: [{ type: "text", text: "No project ID provided. Please specify a project ID." }],
-                };
-            }
-            const project = await this.apiClient.getProject(selectedProjectId);
-            const data = await this.apiClient.listProjectClusters(project.id);
-            clusters = data.results || [];
-            try {
-                introText = `Here are the clusters in project "${project.name}" (${project.id}):`;
-            }
-            catch (e) {
-                log("error", `Error fetching project details: ${e}`);
-            }
-            if (clusters.length === 0) {
-                return {
-                    content: [
-                        {
-                            type: "text",
-                            text: "No clusters found. You may need to create a cluster in your MongoDB Atlas account.",
-                        },
-                    ],
-                };
-            }
-            const formattedClusters = formatClustersTable(clusters);
-            return {
-                content: [
-                    { type: "text", text: introText },
-                    { type: "text", text: formattedClusters },
-                ],
-            };
-        }
-        catch (error) {
-            log("error", `Error listing clusters: ${error}`);
-            // If the error is authentication related, suggest using auth tool
-            if (error instanceof Error && error.message.includes("Not authenticated")) {
-                return {
-                    content: [
-                        { type: "text", text: "You need to authenticate before listing clusters." },
-                        { type: "text", text: "Please use the 'auth' tool to log in to your MongoDB Atlas account." },
-                    ],
-                };
-            }
-            return {
-                content: [
-                    {
-                        type: "text",
-                        text: `Error listing clusters: ${error instanceof Error ? error.message : String(error)}`,
-                    },
-                ],
-            };
-        }
-    }
-    async listProjectsTool() {
-        try {
-            // Ensure user is authenticated or throw an error
-            const auth = await this.ensureAuthenticated();
-            if (!auth) {
-                return {
-                    content: [{ type: "text", text: "You need to be authenticated first" }],
-                };
-            }
-            const projectsData = await this.apiClient.listProjects();
-            const projects = projectsData.results || [];
-            if (!projects || projects.length === 0) {
-                return {
-                    content: [{ type: "text", text: "No projects found in your MongoDB Atlas account." }],
-                };
-            }
-            // Format projects as a table
-            const header = `Project Name | Project ID | Created At
-----------------|----------------|----------------`;
-            const rows = projects
-                .map((project) => {
-                const createdAt = project.created ? new Date(project.created.$date).toLocaleString() : "N/A";
-                return `${project.name} | ${project.id} | ${createdAt}`;
-            })
-                .join("\n");
-            const formattedProjects = `${header}\n${rows}`;
-            return {
-                content: [
-                    { type: "text", text: "Here are your MongoDB Atlas projects:" },
-                    { type: "text", text: formattedProjects },
-                ],
-            };
-        }
-        catch (error) {
-            log("error", `Error listing projects: ${error}`);
-            // If the error is authentication related, suggest using auth tool
-            if (error instanceof Error && error.message.includes("Not authenticated")) {
-                return {
-                    content: [
-                        { type: "text", text: "You need to authenticate before listing projects." },
-                        { type: "text", text: "Please use the 'auth' tool to log in to your MongoDB Atlas account." },
-                    ],
-                };
-            }
-            return {
-                content: [
-                    {
-                        type: "text",
-                        text: `Error listing projects: ${error instanceof Error ? error.message : String(error)}`,
-                    },
-                ],
-            };
-        }
->>>>>>> a1f101fb
     }
     createMcpServer() {
         const server = new McpServer({
             name: "MongoDB Atlas",
             version: config.version,
         });
-<<<<<<< HEAD
         registerAtlasTools(server, this.state, this.apiClient);
         registerMongoDBTools(server, this.state);
-=======
-        server.tool("auth", "Authenticate to Atlas", async () => this.authTool());
-        let projectIdFilter = z
-            .string()
-            .describe("Optional Atlas project ID to filter clusters");
-        if (config.projectID) {
-            projectIdFilter = projectIdFilter.optional();
-        }
-        server.tool("list-clusters", "Lists MongoDB Atlas clusters", {
-            projectId: projectIdFilter,
-        }, async ({ projectId }) => this.listClustersTool(projectId));
-        server.tool("list-projects", "Lists MongoDB Atlas projects", async () => this.listProjectsTool());
->>>>>>> a1f101fb
         return server;
     }
     async connect(transport) {
